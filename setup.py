#!/usr/bin/env python

import time
import os.path as op

from setuptools import setup
from setuptools.command.install import install
from setuptools.command.build_py import build_py

version = '1.3.1'


class CustomInstallCommand(install):
    def run(self):
        install.run(self)


class NotInAGitRepos(Exception):
    pass


class CustomBuildPyCommand(build_py):

    def git_infos(self):
        '''Query git about sha1 of last commit and check if there are local \
           modifications.'''

        from subprocess import Popen, PIPE
        import re

        def q(c):
            return Popen(c, stdout=PIPE).communicate()[0]

        if not op.exists('.git'):
            raise NotInAGitRepos()

        sha1 = q(['git', 'log', '--pretty=oneline', '-n1']).split()[0]
        sha1 = re.sub(br'[^0-9a-f]', '', sha1)
        sha1 = str(sha1.decode('ascii'))
        sstatus = q(['git', 'status', '--porcelain', '-uno'])
        local_modifications = bool(sstatus.strip())
        return sha1, local_modifications

    def make_info_module(self, packname, version):
        '''Put version and revision information into file src/setup_info.py.'''

        sha1, local_modifications = None, None
        combi = '%s_%s' % (packname, version)
        try:
            sha1, local_modifications = self.git_infos()
            combi += '_%s' % sha1
            if local_modifications:
                combi += '_modified'

        except (OSError, NotInAGitRepos):
            pass

        datestr = time.strftime('%Y-%m-%d_%H:%M:%S')
        combi += '_%s' % datestr

        module_code = '''# This module is automatically created from setup.py
git_sha1 = %s
local_modifications = %s
version = %s
long_version = %s  # noqa
installed_date = %s
''' % tuple([repr(x) for x in (
            sha1, local_modifications, version, combi, datestr)])

        outfile = self.get_module_outfile(
            self.build_lib, ['grond'], 'setup_info')

        dir = op.dirname(outfile)
        self.mkpath(dir)
        with open(outfile, 'w') as f:
            f.write(module_code)

    def run(self):
        self.make_info_module('grond', version)
        build_py.run(self)


setup(
    cmdclass={
        'build_py': CustomBuildPyCommand,
        'install': CustomInstallCommand,
    },

    name='grond',

    description='A probabilistic earthquake source inversion framework. '
                'Designed and crafted in Mordor.',

    version=version,

    author='The Grond Developers',

    author_email='info@pyrocko.org',

    packages=[
        'grond',
        'grond.apps',
        'grond.targets',
        'grond.targets.waveform',
        'grond.targets.waveform_phase_ratio',
        'grond.targets.waveform_oac',
        'grond.targets.satellite',
        'grond.targets.gnss_campaign',
        'grond.problems',
        'grond.problems.cmt',
        'grond.problems.double_dc',
        'grond.problems.rectangular',
        'grond.problems.volume_point',
<<<<<<< HEAD
        'grond.problems.multirectangular',
=======
        'grond.problems.vlvd',
>>>>>>> 5fa67801
        'grond.optimisers',
        'grond.optimisers.highscore',
        'grond.analysers',
        'grond.analysers.noise_analyser',
        'grond.analysers.target_balancing',
        'grond.report',
        'grond.plot',
        'grond.clustering',
    ],
    entry_points={
        'console_scripts': [
            'grond = grond.apps.grond:main',
        ]
    },
    package_dir={'grond': 'src'},

    package_data={
        'grond': [
            'report/app/*.html',
            'report/app/favicon.png',
            'report/app/templates/*.html',
            'report/app/css/*.css',
            'report/app/js/*.js',

            'data/snippets/*.gronf',
            'data/snippets/*.md',
            'data/examples/*/*.*',
            'data/examples/*/*/*.*',
            'data/examples/*/*/grondown',
            ]},

    data_files=[],

    license='GPLv3',

    classifiers=[
        'License :: OSI Approved :: GNU General Public License v3 (GPLv3)',
        'Development Status :: 5 - Production/Stable',
        'Intended Audience :: Science/Research',
        'Programming Language :: Python :: 2.7',
        'Programming Language :: Python :: 3',
        'Programming Language :: Python :: Implementation :: CPython',
        'Operating System :: POSIX',
        'Operating System :: MacOS',
        'Topic :: Scientific/Engineering',
        'Topic :: Scientific/Engineering :: Physics',
        'Topic :: Scientific/Engineering :: Visualization',
        'Topic :: Scientific/Engineering :: Information Analysis',
        'Topic :: Software Development :: Libraries :: Application Frameworks',
        ],

    keywords=[
        'seismology, waveform analysis, earthquake modelling, geophysics,'
        ' geophysical inversion'],
    )<|MERGE_RESOLUTION|>--- conflicted
+++ resolved
@@ -111,11 +111,8 @@
         'grond.problems.double_dc',
         'grond.problems.rectangular',
         'grond.problems.volume_point',
-<<<<<<< HEAD
         'grond.problems.multirectangular',
-=======
         'grond.problems.vlvd',
->>>>>>> 5fa67801
         'grond.optimisers',
         'grond.optimisers.highscore',
         'grond.analysers',
