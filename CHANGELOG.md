# Changelog

All notable changes to Grond will be documented in this file.

The format is based on [Keep a Changelog](https://keepachangelog.com/en/1.0.0/).

<<<<<<< HEAD
## [1.1.0], 10. January 2019

### Added
- New VolumePointProblem to optimise magmatic and volcanic processes.
- New problem config sections in `grond init`.

### Changed
- Documentation of problems configurations are now centralised
  at `src/data/snippets`.
- Output of `grond init list`.

### Fixed
- Bug in GNSSMisfitTarget.
- Plotting in GNSS plotting functions.
- Highscore optimiser logging output
=======
## [1.0.2]

### Fixed
- Satellite plot: Setting geographical aspect ratio for LatLon data
>>>>>>> 6025be0d

## [1.0.1]

### Fixed

- GNSS Plotting function
<<<<<<< HEAD

## [1.0.0]

=======

## [1.0.0]

>>>>>>> 6025be0d
### Added
- Cluster analysis on result ensemble with `grond cluster`.
- Plotting of cluster analysis results in `jointpar`, `mt_decompostion`, and
  `mt_fuzzy` plots.
- User can now add self-defined labels to a run dir (`grond tag`). The labels
  are shown in the report list.
- The optimiser's acceptance and choice history is now dumped and plotted.
- Added station distribution plot for seismic and GNSS stations.
- Installation instructions for Anaconda and pip.

### Changed
- Parallelized `grond report`.
- Rewritten `grond init` to deliver examples and commented snippets.
- Plots appearing in report can now be customized in a configuration file.
- Whether reference solutions are shown in plots can be configured in the
  report's plot config.
- `grond plot` now has a `--show` option to display MPL plots interactively.
- Plot `location_mt` improved.
- `ProblemConfig`: added `nthreads` argument.
- Plot `contributions`: show cumulative contributions for targets providing
  multiple misfits.
- Optimiser can now be configured to yield exactly reproducible results by
  providing seed values for all random number generators involved.
- Plots `sequence` and `fits_waveform`: layout as single plot figures by 
  default.

### Fixed
- Plot descriptions and titles improved.
- Reports can now be viewed in IE.
- Improved consistency of log messages.
- Fix display issues in waveform plots (partially hidden labels).
- Various improvements on the documentation.
- Improved robustness of report generation during `grund run`.<|MERGE_RESOLUTION|>--- conflicted
+++ resolved
@@ -4,7 +4,6 @@
 
 The format is based on [Keep a Changelog](https://keepachangelog.com/en/1.0.0/).
 
-<<<<<<< HEAD
 ## [1.1.0], 10. January 2019
 
 ### Added
@@ -20,27 +19,21 @@
 - Bug in GNSSMisfitTarget.
 - Plotting in GNSS plotting functions.
 - Highscore optimiser logging output
-=======
+
+
 ## [1.0.2]
 
 ### Fixed
 - Satellite plot: Setting geographical aspect ratio for LatLon data
->>>>>>> 6025be0d
 
 ## [1.0.1]
 
 ### Fixed
 
 - GNSS Plotting function
-<<<<<<< HEAD
 
 ## [1.0.0]
 
-=======
-
-## [1.0.0]
-
->>>>>>> 6025be0d
 ### Added
 - Cluster analysis on result ensemble with `grond cluster`.
 - Plotting of cluster analysis results in `jointpar`, `mt_decompostion`, and
