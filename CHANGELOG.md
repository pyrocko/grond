# Changelog

All notable changes to Grond will be documented in this file.

The format is based on [Keep a Changelog](https://keepachangelog.com/en/1.0.0/).

<<<<<<< HEAD
## [Unreleased]
=======
## [1.2.0] 2019-02-19
>>>>>>> 1c225381

### Added
- Waveform targets: switch to change to acceleration / velocity fitting.
- Waveform targets: include / exclude stations by pattern on target-group
  level.
<<<<<<< HEAD
- Option to export list of stations used in one or more setups
  (`grond check --save-stations-used=<filename>`)

### Changed
- Transparent event loading and checking.

### Fixed
- Waveform fit plots: fix crashes while plotting results from joint inversions.
=======
- Option to export list of stations used in one or more setups (`grond check
  --save-stations-used=<filename>`).
- Can now handle GNSS stations lacking complete set of component orientations.
- Noise analyser: added possibility to except stations with high S/N ratio from
  removal due to high pre-event noise.
- Improved unit tests.
- Report archive generation can now be skipped via command line flag or report
  configuration setting.
- CMT problem: can now switch between different source time functions.
- Added workaround switch for `"cannot project traces with displaced sampling"`
  issues.

### Changed
- Transparent event loading and checking.
- Noise analyser: target groups are now handled independently. Each group now
  uses its own threshold in weeding mode.
- Improved error handling (`grond check`, instrument responses, 
- Only exclude waveform targets when `distance_min` constraint is given in
  `problem_config`.
- Improved method chapter in documentation.

### Fixed
- Waveform fit plots: fix crashes while plotting results from joint inversions.
- Satellite fit plots: fix bug in source outline drawing
- Waveform targets: fixed handling of channel epochs from StationXML for
  channel orientations.
- Station plots: fixed problems with empty target groups.
- No more MPL warnings 'too many open figures' when creating sequence plots;
  the plots are now created one by one.
- Report: fix dsiplay issue with inaccessible elements in left navigation.
- Fixed crash when `starting_point` setting in highscore optimiser is set to
  `mean`.

## [1.1.1] 2019-02-05

### Fixed
- Bug in volume point source plot causing crashes.
>>>>>>> 1c225381

## [1.1.0] 2019-01-22

### Added
- New VolumePointProblem to optimise magmatic and volcanic processes.
- New problem config sections in `grond init`.

### Changed
- Documentation of problems configurations are now centralised at 
  `src/data/snippets`.
- Output of `grond init list`.

### Fixed
- Bug in GNSSMisfitTarget.
- Plotting in GNSS plotting functions.
- Highscore optimiser logging output
- Satellite plot: Setting geographical aspect ratio for LatLon data
- GNSS Plotting function

## [1.0.0] 2019-01-07

### Added
- Cluster analysis on result ensemble with `grond cluster`.
- Plotting of cluster analysis results in `jointpar`, `mt_decompostion`, and
  `mt_fuzzy` plots.
- User can now add self-defined labels to a run dir (`grond tag`). The labels
  are shown in the report list.
- The optimiser's acceptance and choice history is now dumped and plotted.
- Added station distribution plot for seismic and GNSS stations.
- Installation instructions for Anaconda and pip.

### Changed
- Parallelized `grond report`.
- Rewritten `grond init` to deliver examples and commented snippets.
- Plots appearing in report can now be customized in a configuration file.
- Whether reference solutions are shown in plots can be configured in the
  report's plot config.
- `grond plot` now has a `--show` option to display MPL plots interactively.
- Plot `location_mt` improved.
- `ProblemConfig`: added `nthreads` argument.
- Plot `contributions`: show cumulative contributions for targets providing
  multiple misfits.
- Optimiser can now be configured to yield exactly reproducible results by
  providing seed values for all random number generators involved.
- Plots `sequence` and `fits_waveform`: layout as single plot figures by 
  default.

### Fixed
- Plot descriptions and titles improved.
- Reports can now be viewed in IE.
- Improved consistency of log messages.
- Fix display issues in waveform plots (partially hidden labels).
- Various improvements on the documentation.
- Improved robustness of report generation during `grund run`.<|MERGE_RESOLUTION|>--- conflicted
+++ resolved
@@ -4,26 +4,12 @@
 
 The format is based on [Keep a Changelog](https://keepachangelog.com/en/1.0.0/).
 
-<<<<<<< HEAD
-## [Unreleased]
-=======
 ## [1.2.0] 2019-02-19
->>>>>>> 1c225381
 
 ### Added
 - Waveform targets: switch to change to acceleration / velocity fitting.
 - Waveform targets: include / exclude stations by pattern on target-group
   level.
-<<<<<<< HEAD
-- Option to export list of stations used in one or more setups
-  (`grond check --save-stations-used=<filename>`)
-
-### Changed
-- Transparent event loading and checking.
-
-### Fixed
-- Waveform fit plots: fix crashes while plotting results from joint inversions.
-=======
 - Option to export list of stations used in one or more setups (`grond check
   --save-stations-used=<filename>`).
 - Can now handle GNSS stations lacking complete set of component orientations.
@@ -61,7 +47,6 @@
 
 ### Fixed
 - Bug in volume point source plot causing crashes.
->>>>>>> 1c225381
 
 ## [1.1.0] 2019-01-22
 
