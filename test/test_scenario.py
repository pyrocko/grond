--- conflicted
+++ resolved
@@ -13,26 +13,18 @@
 
 def test_scenario():
     playground_dir = common.get_playground_dir()
-<<<<<<< HEAD
-=======
     common.get_test_data('gf_stores/crust2_ib/')
     common.get_test_data('gf_stores/crust2_ib_static/')
     gf_stores_path = common.test_data_path('gf_stores')
 
->>>>>>> 1c225381
     with chdir(playground_dir):
         scenario_dir = 'scenario'
         if os.path.exists(scenario_dir):
             shutil.rmtree(scenario_dir)
 
-<<<<<<< HEAD
-        grond('scenario', '--targets=waveforms,insar', '--nevents=2',
-              '--nstations=3', scenario_dir)
-=======
         grond('scenario', '--targets=waveforms,insar,gnss', '--nevents=2',
               '--nstations=3', '--gf-store-superdirs=%s' % gf_stores_path,
               scenario_dir)
->>>>>>> 1c225381
 
         with chdir(scenario_dir):
             config_path = 'config/scenario.gronf'
@@ -53,9 +45,6 @@
             config.write_config(mod_conf, quick_config_path)
             grond('diff', config_path, quick_config_path)
             grond('check', quick_config_path, *event_names)
-<<<<<<< HEAD
-            grond('go', quick_config_path, '--parallel=2', *event_names)
-=======
 
             grond('go', quick_config_path, *event_names)
             rundir_paths = common.get_rundir_paths(config_path, event_names)
@@ -64,6 +53,5 @@
             grond(
                 'go', quick_config_path, '--parallel=2', '--force',
                 *event_names)
->>>>>>> 1c225381
             rundir_paths = common.get_rundir_paths(config_path, event_names)
             grond('report', '--parallel=2', *rundir_paths)