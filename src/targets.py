--- conflicted
+++ resolved
@@ -522,31 +522,17 @@
 
 class InnerSatelliteMisfitConfig(InnerTargetConfig):
     use_weight_focal = Bool.T(default=False)
-<<<<<<< HEAD
-    ranges = Dict.T(
-        String.T(), gf.Range.T(),
-        default={'waterlevel': '-0.5 .. 0.5',
-                 'ramp_north': '-1e-4 .. 1e-4',
-                 'ramp_east': '-1e-4 .. 1e-4'})
-=======
     optimize_orbital_ramp = Bool.T(default=True)
     ranges = Dict.T(String.T(), gf.Range.T(),
                     default={'offset': '-0.5 .. 0.5',
                              'ramp_north': '-1e-4 .. 1e-4',
                              'ramp_east': '-1e-4 .. 1e-4'})
 
->>>>>>> 9fb4c1c0
 
 class MisfitSatelliteTarget(gf.SatelliteTarget, GrondTarget):
     scene_id = String.T()
     super_group = gf.StringID.T()
     inner_misfit_config = InnerSatelliteMisfitConfig.T()
-<<<<<<< HEAD
-    manual_weight = Float.T(default=1.0)
-    group = gf.StringID.T()
-
-    ranges = Dict.T(String.T(), gf.Range.T())
-=======
     manual_weight = Float.T(
         default=1.0,
         help='Relative weight of this target')
@@ -558,7 +544,6 @@
         Parameter('ramp_north', 'm/m'),
         Parameter('ramp_east', 'm/m'),
         ]
->>>>>>> 9fb4c1c0
 
     def __init__(self, *args, **kwargs):
         gf.SatelliteTarget.__init__(self, *args, **kwargs)
@@ -593,8 +578,6 @@
         stat_syn = statics['displacement.los']
 
         res = stat_obs - stat_syn
-        obssum = num.sum(num.abs(stat_obs))
-        res_sum = num.sum(res)
 
         misfit_value = num.sqrt(
             num.sum((res * scene.covariance.weight_vector)**2))
