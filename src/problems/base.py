--- conflicted
+++ resolved
@@ -1076,19 +1076,14 @@
     def get_best_misfit(self, chain=0):
         return self.get_sorted_misfits(chain)[0]
 
-<<<<<<< HEAD
+    def get_mean_model(self):
+        return num.mean(self.models, axis=0)
+
+    def get_mean_misfit(self, chain=0):
+        return num.mean(self.bootstrap_misfits[:, chain])
+
     def get_best_source(self, i, chain=0):
         return self.problem.get_source(self.get_best_model(chain), i)
-=======
-    def get_mean_model(self):
-        return num.mean(self.models, axis=0)
-
-    def get_mean_misfit(self, chain=0):
-        return num.mean(self.bootstrap_misfits[:, chain])
-
-    def get_best_source(self, chain=0):
-        return self.problem.get_source(self.get_best_model(chain))
->>>>>>> 5fa67801
 
     def get_mean_source(self, chain=0):
         return self.problem.get_source(self.get_mean_model())
