--- conflicted
+++ resolved
@@ -49,7 +49,6 @@
     return 2**int(math.ceil(math.log(i)/math.log(2.)))
 
 
-<<<<<<< HEAD
 
 class CombiSource(gf.Source):
     '''Composite source model.'''
@@ -90,7 +89,7 @@
         dsources[1].times = dsources[1].times - tdiff
 
         return gf.DiscretizedMTSource.combine(dsources)
-=======
+
 def corr_misfits(w_misfits, weight_matrix):
     ''' help function for the matrix multiplication
     that combines misfits, weigths and correlated weights
@@ -102,7 +101,6 @@
 
     return res
 
->>>>>>> 66215f6b
 
 class ProblemConfig(Object):
     '''
@@ -571,7 +569,6 @@
 
         return self._family_mask
 
-<<<<<<< HEAD
     def evaluate(self, x, mask=None, result_mode='full',
                  targets=None, nsources=None):
         patches = []
@@ -584,12 +581,6 @@
                 outlines.append(source.outline())
         else:
                 source = self.get_source(x)
-=======
-    def evaluate(self, x, mask=None, result_mode='full', targets=None):
-        #print(x)
-        source = self.get_source(x)
-        engine = self.get_engine()
->>>>>>> 66215f6b
 
         engine = self.get_engine()
         sources = CombiSource(subsources=patches)
