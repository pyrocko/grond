from __future__ import print_function
import math
import os.path as op
import os
import logging

import numpy as num

from pyrocko.guts import StringChoice, Int, Float, Object, List
from pyrocko.guts_array import Array

from grond.meta import GrondError, Forbidden

from ..base import Optimizer, OptimizerConfig, BadProblem

from grond.problems.base import ModelHistory

guts_prefix = 'grond'

logger = logging.getLogger('grond.optimizers.highscore')


def excentricity_compensated_probabilities(xs, sbx, factor):
    inonflat = num.where(sbx != 0.0)[0]
    scale = num.zeros_like(sbx)
    scale[inonflat] = 1.0 / (sbx[inonflat] * (factor if factor != 0. else 1.0))
    distances_sqr_all = num.sum(
        ((xs[num.newaxis, :, :] - xs[:, num.newaxis, :]) *
         scale[num.newaxis, num.newaxis, :])**2, axis=2)
    probabilities = 1.0 / num.sum(distances_sqr_all < 1.0, axis=1)
    print(num.sort(num.sum(distances_sqr_all < 1.0, axis=1)))
    probabilities /= num.sum(probabilities)
    return probabilities


def excentricity_compensated_choice(xs, sbx, factor):
    probabilities = excentricity_compensated_probabilities(
        xs, sbx, factor)
    r = num.random.random()
    ichoice = num.searchsorted(num.cumsum(probabilities), r)
    ichoice = min(ichoice, xs.shape[0]-1)
    return ichoice


def local_std(xs):
    ssbx = num.sort(xs, axis=0)
    dssbx = num.diff(ssbx, axis=0)
    mdssbx = num.median(dssbx, axis=0)
    return mdssbx * dssbx.shape[0] / 2.6


class SamplerDistributionChoice(StringChoice):
    choices = ['multivariate_normal', 'normal']


class StandardDeviationEstimatorChoice(StringChoice):
    choices = [
        'median_density_single_chain',
        'standard_deviation_all_chains',
        'standard_deviation_single_chain']


class SamplerStartingPointChoice(StringChoice):
    choices = ['excentricity_compensated', 'random', 'mean']


class BootstrapTypeChoice(StringChoice):
    choices = ['bayesian', 'classic']


class SamplerPhase(Object):
    niterations = Int.T()
    ntries_preconstrain_limit = Int.T(default=1000)

    def get_sample(self, problem, iiter, chains):

        assert 0 <= iiter < self.niterations

        ntries_preconstrain = 0
        for ntries_preconstrain in range(self.ntries_preconstrain_limit):
            try:
                return problem.preconstrain(
                    self.get_raw_sample(problem, iiter, chains))

            except Forbidden:
                pass

        raise GrondError(
            'could not find any suitable candidate sample within %i tries' % (
                self.ntries_preconstrain_limit))


class InjectionSamplerPhase(SamplerPhase):
    xs_inject = Array.T(dtype=num.float, shape=(None, None))

    def get_raw_sample(self, problem, iiter, chains):
        return self.xs_inject[iiter, :]


class UniformSamplerPhase(SamplerPhase):

    def get_raw_sample(self, problem, iiter, chains):
        xbounds = problem.get_parameter_bounds()
        return problem.random_uniform(xbounds)


class DirectedSamplerPhase(SamplerPhase):
    scatter_scale = Float.T(optional=True)
    scatter_scale_begin = Float.T(optional=True)
    scatter_scale_end = Float.T(optional=True)
    starting_point = SamplerStartingPointChoice.T(
        default='excentricity_compensated')

    sampler_distribution = SamplerDistributionChoice.T(
        default='normal')

    standard_deviation_estimator = StandardDeviationEstimatorChoice.T(
        default='median_density_single_chain')

    ntries_sample_limit = Int.T(default=1000)

    def get_scatter_scale_factor(self, iiter):
        s = self.scatter_scale
        sa = self.scatter_scale_begin
        sb = self.scatter_scale_end

        assert s is None or (sa is None and sb is None)

        if sa != sb:
            tb = float(self.niterations-1)
            tau = tb/(math.log(sa) - math.log(sb))
            t0 = math.log(sa) * tau
            t = float(iiter)
            return num.exp(-(t-t0) / tau)

        else:
            return s or 1.0

    def get_raw_sample(self, problem, iiter, chains):

        factor = self.get_scatter_scale_factor(iiter)
        npar = problem.nparameters
        pnames = problem.parameter_names
        xbounds = problem.get_parameter_bounds()

        ichain_choice = num.argmin(chains.accept_sum)

        if self.starting_point == 'excentricity_compensated':
            models = chains.models(ichain_choice)
            ilink_choice = excentricity_compensated_choice(
                models,
                chains.standard_deviation_models(
                    ichain_choice, self.standard_deviation_estimator),
                2.)

            xchoice = chains.model(ichain_choice, ilink_choice)

        elif self.starting_point == 'random':
            ilink_choice = num.random.randint(0, chains.nlinks)
            xchoice = chains.model(ichain_choice, ilink_choice)

        elif self.starting_point == 'mean':
            xchoice = chains.mean_model(ichain_choice)

        else:
            assert False, 'invalid starting_point choice: %s' % (
                self.starting_point)

        ntries_sample = 0
        if self.sampler_distribution == 'normal':
            x = num.zeros(npar, dtype=num.float)
            sx = chains.standard_deviation_models(
                ichain_choice, self.standard_deviation_estimator)

            for ipar in range(npar):
                ntries = 0
                while True:
                    if sx[ipar] > 0.:
                        v = num.random.normal(
                            xchoice[ipar],
                            factor*sx[ipar])
                    else:
                        v = xchoice[ipar]

                    if xbounds[ipar, 0] <= v and \
                            v <= xbounds[ipar, 1]:

                        break

                    if ntries > self.ntries_sample_limit:
                        raise GrondError(
                            'failed to produce a suitable '
                            'candidate sample from normal '
                            'distribution')

                    ntries += 1

                x[ipar] = v

        elif self.sampler_distribution == 'multivariate_normal':
            ok_mask_sum = num.zeros(npar, dtype=num.int)
            while True:
                ntries_sample += 1
                xcandi = num.random.multivariate_normal(
                    xchoice, factor**2 * chains.cov(ichain_choice))

                ok_mask = num.logical_and(
                    xbounds[:, 0] <= xcandi, xcandi <= xbounds[:, 1])

                if num.all(ok_mask):
                    break

                ok_mask_sum += ok_mask

                if ntries_sample > self.ntries_sample_limit:
                    raise GrondError(
                        'failed to produce a suitable candidate '
                        'sample from multivariate normal '
                        'distribution, (%s)' %
                        ', '.join('%s:%i' % xx for xx in
                                  zip(pnames, ok_mask_sum)))

            x = xcandi

        return x


def make_bootstrap_weights(nbootstrap, ntargets, type='bayesian', seed=None):
    ws = num.zeros((nbootstrap, ntargets))
    rstate = num.random.RandomState(seed)
    for ibootstrap in range(nbootstrap):
        if type == 'classic':
            ii = rstate.randint(0, ntargets, size=ntargets)
            ws[ibootstrap, :] = num.histogram(
                ii, ntargets, (-0.5, ntargets - 0.5))[0]
        elif type == 'bayesian':
            f = rstate.uniform(0., 1., size=ntargets+1)
            f[0] = 0.
            f[-1] = 1.
            f = num.sort(f)
            g = f[1:] - f[:-1]
            ws[ibootstrap, :] = g * ntargets
        else:
            assert False

    return ws


class Chains(object):
<<<<<<< HEAD
    def __init__(
            self, problem, history, nchains, nlinks_cap,
            bootstrap_weights):
=======
    def __init__(self, optimizer, problem, history, nlinks_cap):
>>>>>>> 69f2e877

        self.optimizer = optimizer
        self.problem = problem
        self.history = history
        self.nchains = optimizer.nbootstrap + 1
        self.nlinks_cap = nlinks_cap
        self.chains_m = num.zeros(
            (self.nchains, nlinks_cap), num.float)
        self.chains_i = num.zeros(
            (self.nchains, nlinks_cap), num.int)
        self.nlinks = 0
        self.accept_sum = num.zeros(self.nchains, dtype=num.int)
        history.add_listener(self)

        self.bootstrap_weights = num.vstack((
            num.ones((1, self.problem.ntargets)),
            bootstrap_weights))

<<<<<<< HEAD
    def append(self, iiter, model, misfits):
        gbms = self.problem.combine_misfits(misfits, self.bootstrap_weights)
=======
        gm = self.optimizer.global_misfit(self.problem, misfits)
        bms = self.optimizer.bootstrap_misfit(
            self.problem, misfits, self.nchains - 1)
        gbms = num.concatenate(([gm], bms))
>>>>>>> 69f2e877

        self.chains_m[:, self.nlinks] = gbms
        self.chains_i[:, self.nlinks] = iiter

        self.nlinks += 1
        chains_m = self.chains_m
        chains_i = self.chains_i

        for ichain in range(chains_m.shape[0]):
            isort = num.argsort(chains_m[ichain, :self.nlinks])
            chains_m[ichain, :self.nlinks] = chains_m[ichain, isort]
            chains_i[ichain, :self.nlinks] = chains_i[ichain, isort]

        if self.nlinks == self.nlinks_cap:
            accept = (chains_i[:, self.nlinks_cap-1] != iiter).astype(num.int)
            self.nlinks -= 1
        else:
            accept = num.ones(self.nchains, dtype=num.int)

        self.accept_sum += accept

        return accept

    def extend(self, ioffset, n, models, misfits):
        for i in range(ioffset, ioffset+n):
            self.append(i, models[i-ioffset, :], misfits[i-ioffset, :, :])

    def models(self, ichain=None):
        if ichain is not None:
            return self.history.models[
                self.chains_i[ichain, :self.nlinks], :]
        else:
            return self.history.models[
                self.chains_i[:, :self.nlinks].ravel(), :]

    def model(self, ichain, ilink):
        return self.history.models[self.chains_i[ichain, ilink], :]

    def mean_model(self, ichain):
        xs = self.models(ichain)
        return num.mean(xs, axis=0)

    def standard_deviation_models(self, ichain, estimator):

        if estimator == 'median_density_single_chain':
            xs = self.models(ichain)
            return local_std(xs)
        elif estimator == 'standard_deviation_all_chains':
            bxs = self.models()
            return num.std(bxs, axis=0)
        elif estimator == 'standard_deviation_single_chain':
            xs = self.models(ichain)
            return num.std(xs, axis=0)
        else:
            assert False, 'invalid standard_deviation_estimator choice'

    def covariance_models(self, ichain):
        xs = self.models(ichain)
        return num.cov(xs.T)


class HighScoreOptimizer(Optimizer):

    sampler_phases = List.T(SamplerPhase.T())
    chain_length_factor = Float.T(default=8.)
    nbootstrap = Int.T(default=10)
    bootstrap_type = BootstrapTypeChoice.T(default='bayesian')
    bootstrap_seed = Int.T(default=23)

    def __init__(self, **kwargs):
        Optimizer.__init__(self, **kwargs)
<<<<<<< HEAD
        self._bootstrap_weights = {}
=======
        self._bootstrap_weights = None

    def make_bootstrap_weights(self, problem, nbootstrap, type='classic'):
        ntargets = problem.ntargets
        ws = num.zeros((nbootstrap, ntargets))
        rstate = num.random.RandomState(23)
        for ibootstrap in range(nbootstrap):
            if type == 'classic':
                ii = rstate.randint(0, ntargets, size=problem.ntargets)
                ws[ibootstrap, :] = num.histogram(
                    ii, ntargets, (-0.5, ntargets - 0.5))[0]
            elif type == 'bayesian':
                f = rstate.uniform(0., 1., size=problem.ntargets+1)
                f[0] = 0.
                f[-1] = 1.
                f = num.sort(f)
                g = f[1:] - f[:-1]
                ws[ibootstrap, :] = g * ntargets
            else:
                assert False

        return ws

    def get_bootstrap_weights(self, problem, nbootstrap, ibootstrap=None):
        if self._bootstrap_weights is None:
            self._bootstrap_weights = self.make_bootstrap_weights(
                problem, nbootstrap, type='bayesian')

        if ibootstrap is None:
            return self._bootstrap_weights
        else:
            return self._bootstrap_weights[ibootstrap, :]

    def bootstrap_misfit(self, problem, misfits, nbootstrap, ibootstrap=None):
        '''
        :param misifts: 2D array with target misfits ``misfits[itarget, 0]``
            and normalization factors ``misfits[itarget, 1]``

        :returns: 1D array ``misfits[ibootstrap]`` if ``ibootstrap`` is
            ``None``
        '''

        exp, root = problem.get_norm_functions()

        ms = misfits[:, 0]
        ns = misfits[:, 1]

        w = self.get_bootstrap_weights(problem, nbootstrap, ibootstrap) * \
            problem.get_target_weights() * problem.inter_group_weights(ns)

        if ibootstrap is None:
            return root(
                num.nansum(exp(w*ms[num.newaxis, :]), axis=1) /
                num.nansum(exp(w*ns[num.newaxis, :]), axis=1))

        return root(num.nansum(exp(w*ms)) / num.nansum(exp(w*ns)))

    def bootstrap_misfits(self, problem, misfits, nbootstrap, ibootstrap=None):
        '''
        :param misifts: 3D array with target misfits
            ``misfits[imodel, itarget, 0]`` and normalization factors
            ``misfits[imodel, itarget, 1]``
        :returns: 2D array ``misfits[imodel, ibootstrap]``
        '''
        exp, root = problem.get_norm_functions()

        w = self.get_bootstrap_weights(
                nbootstrap, ibootstrap)[num.newaxis, :] * \
            problem.get_target_weights()[num.newaxis, :] * \
            problem.inter_group_weights2(misfits[:, :, 1])

        bms = root(num.nansum(exp(w*misfits[:, :, 0]), axis=1) /
                   num.nansum(exp(w*misfits[:, :, 1]), axis=1))

        return bms

    def global_misfit(self, problem, misfits):
        '''
        :param misifts: 2D array with target misfits ``misfits[itarget, 0]``
            and normalization factors ``misfits[itarget, 1]``
        :returns: scalar global misfit
        '''
        exp, root = problem.get_norm_functions()

        ws = problem.get_target_weights() * \
            problem.inter_group_weights(misfits[:, 1])

        return root(num.nansum(exp(ws*misfits[:, 0])) /
                    num.nansum(exp(ws*misfits[:, 1])))

    def global_misfits(self, problem, misfits):
        '''
        :param misifts: 3D array with target misfits
            ``misfits[imodel, itarget, 0]`` and normalization factors
            ``misfits[imodel, itarget, 1]``
        :returns: 1D array ``global_misfits[imodel]``
        '''
        exp, root = problem.get_norm_functions()
        ws = problem.get_target_weights()[num.newaxis, :] * \
            problem.inter_group_weights2(misfits[:, :, 1])
        return root(num.nansum(exp(ws*misfits[:, :, 0]), axis=1) /
                    num.nansum(exp(ws*misfits[:, :, 1]), axis=1))

    def global_contributions(self, problem, misfits):
        exp, root = problem.get_norm_functions()
        ws = problem.get_target_weights()[num.newaxis, :] * \
            problem.inter_group_weights2(misfits[:, :, 1])

        gcms = exp(ws*misfits[:, :, 0]) / \
            num.nansum(exp(ws*misfits[:, :, 1]), axis=1)[:, num.newaxis]

        return gcms

    def optimize(self, problem, rundir=None):
>>>>>>> 69f2e877

    def get_bootstrap_weights(self, problem):
        k = (problem,
             self.nbootstrap,
             self.bootstrap_type,
             self.bootstrap_seed)

        if k not in self._bootstrap_weights:
            self._bootstrap_weights[k] = make_bootstrap_weights(
                self.nbootstrap, problem.ntargets,
                type=self.bootstrap_type,
                seed=self.bootstrap_seed)

        return self._bootstrap_weights[k]

    def bootstrap_misfits(self, problem, misfits, ibootstrap):
        bweights = self.get_bootstrap_weights(problem)
        bms = problem.combine_misfits(
            misfits,
            extra_weights=bweights[ibootstrap:ibootstrap+1, :])[:, 0]

        return bms

    def setup_chains(self, problem, history):
        bootstrap_weights = self.get_bootstrap_weights(problem)

        nlinks_cap = int(round(
            self.chain_length_factor * problem.nparameters + 1))

        return Chains(
            problem, history, self.nbootstrap+1, nlinks_cap,
            bootstrap_weights=bootstrap_weights)

    def optimize(self, problem, rundir=None):

        if rundir is not None:
            self.dump(filename=op.join(rundir, 'optimizer.yaml'))

        history = ModelHistory(problem, path=rundir, mode='w')
<<<<<<< HEAD

        chains = self.setup_chains(problem, history)
=======
        chains = Chains(self, problem, history, nlinks_cap)
>>>>>>> 69f2e877

        phases = list(self.sampler_phases)
        phase = phases.pop(0)

        niter = sum(phase.niterations for phase in self.sampler_phases)
        isbad_mask = None
        iiter_phase_start = 0
        iiter = 0
        while iiter < niter:

            if iiter - iiter_phase_start == phase.niterations:
                phase = phases.pop(0)
                iiter_phase_start = iiter

            iiter_phase = iiter - iiter_phase_start

            x = phase.get_sample(problem, iiter_phase, chains)

            if isbad_mask is not None and num.any(isbad_mask):
                isok_mask = num.logical_not(isbad_mask)
            else:
                isok_mask = None

            misfits = problem.evaluate(x, mask=isok_mask)

            isbad_mask_new = num.isnan(misfits[:, 0])
            if isbad_mask is not None and num.any(
                    isbad_mask != isbad_mask_new):

                errmess = [
                    'problem %s: inconsistency in data availability' %
                    problem.name]

                for target, isbad_new, isbad in zip(
                        problem.targets, isbad_mask_new, isbad_mask):

                    if isbad_new != isbad:
                        errmess.append('  %s, %s -> %s' % (
                            target.string_id(), isbad, isbad_new))

                raise BadProblem(errmess)

            isbad_mask = isbad_mask_new

            if num.all(isbad_mask):
                raise BadProblem(
                    'problem %s: all target misfit values are NaN'
                    % problem.name)

            history.append(x, misfits)

            iiter += 1

    @property
    def niterations(self):
        return sum([ph.niterations for ph in self.sampler_phases])

    def get_movie_maker(self, problem, history, xpar_name, ypar_name):
        from . import plot
        return plot.HighScoreOptimizerPlot(
            self, problem, history, xpar_name, ypar_name)


class HighScoreOptimizerConfig(OptimizerConfig):

    sampler_phases = List.T(
        SamplerPhase.T(),
        default=[UniformSamplerPhase(niterations=1000),
                 DirectedSamplerPhase(niterations=5000)])
    chain_length_factor = Float.T(default=8.)
    nbootstrap = Int.T(default=10)

    def get_optimizer(self):
        return HighScoreOptimizer(
            sampler_phases=list(self.sampler_phases),
            chain_length_factor=self.chain_length_factor,
            nbootstrap=self.nbootstrap)


def load_optimizer_history(dirname, problem):
    fn = op.join(dirname, 'accepted')
    with open(fn, 'r') as f:
        nmodels = os.fstat(f.fileno()).st_size // (problem.nbootstrap+1)
        data1 = num.fromfile(
            f,
            dtype='<i1',
            count=nmodels*(problem.nbootstrap+1)).astype(num.bool)

    accepted = data1.reshape((nmodels, problem.nbootstrap+1))

    fn = op.join(dirname, 'choices')
    with open(fn, 'r') as f:
        data2 = num.fromfile(
            f,
            dtype='<i8',
            count=nmodels*2).astype(num.int64)

    ibootstrap_choices, imodel_choices = data2.reshape((nmodels, 2)).T
    return ibootstrap_choices, imodel_choices, accepted


__all__ = '''
    SamplerDistributionChoice
    StandardDeviationEstimatorChoice
    SamplerPhase
    InjectionSamplerPhase
    UniformSamplerPhase
    DirectedSamplerPhase
    Chains
    HighScoreOptimizerConfig
    HighScoreOptimizer
'''.split()<|MERGE_RESOLUTION|>--- conflicted
+++ resolved
@@ -247,13 +247,9 @@
 
 
 class Chains(object):
-<<<<<<< HEAD
     def __init__(
             self, problem, history, nchains, nlinks_cap,
             bootstrap_weights):
-=======
-    def __init__(self, optimizer, problem, history, nlinks_cap):
->>>>>>> 69f2e877
 
         self.optimizer = optimizer
         self.problem = problem
@@ -272,15 +268,8 @@
             num.ones((1, self.problem.ntargets)),
             bootstrap_weights))
 
-<<<<<<< HEAD
     def append(self, iiter, model, misfits):
         gbms = self.problem.combine_misfits(misfits, self.bootstrap_weights)
-=======
-        gm = self.optimizer.global_misfit(self.problem, misfits)
-        bms = self.optimizer.bootstrap_misfit(
-            self.problem, misfits, self.nchains - 1)
-        gbms = num.concatenate(([gm], bms))
->>>>>>> 69f2e877
 
         self.chains_m[:, self.nlinks] = gbms
         self.chains_i[:, self.nlinks] = iiter
@@ -352,124 +341,7 @@
 
     def __init__(self, **kwargs):
         Optimizer.__init__(self, **kwargs)
-<<<<<<< HEAD
         self._bootstrap_weights = {}
-=======
-        self._bootstrap_weights = None
-
-    def make_bootstrap_weights(self, problem, nbootstrap, type='classic'):
-        ntargets = problem.ntargets
-        ws = num.zeros((nbootstrap, ntargets))
-        rstate = num.random.RandomState(23)
-        for ibootstrap in range(nbootstrap):
-            if type == 'classic':
-                ii = rstate.randint(0, ntargets, size=problem.ntargets)
-                ws[ibootstrap, :] = num.histogram(
-                    ii, ntargets, (-0.5, ntargets - 0.5))[0]
-            elif type == 'bayesian':
-                f = rstate.uniform(0., 1., size=problem.ntargets+1)
-                f[0] = 0.
-                f[-1] = 1.
-                f = num.sort(f)
-                g = f[1:] - f[:-1]
-                ws[ibootstrap, :] = g * ntargets
-            else:
-                assert False
-
-        return ws
-
-    def get_bootstrap_weights(self, problem, nbootstrap, ibootstrap=None):
-        if self._bootstrap_weights is None:
-            self._bootstrap_weights = self.make_bootstrap_weights(
-                problem, nbootstrap, type='bayesian')
-
-        if ibootstrap is None:
-            return self._bootstrap_weights
-        else:
-            return self._bootstrap_weights[ibootstrap, :]
-
-    def bootstrap_misfit(self, problem, misfits, nbootstrap, ibootstrap=None):
-        '''
-        :param misifts: 2D array with target misfits ``misfits[itarget, 0]``
-            and normalization factors ``misfits[itarget, 1]``
-
-        :returns: 1D array ``misfits[ibootstrap]`` if ``ibootstrap`` is
-            ``None``
-        '''
-
-        exp, root = problem.get_norm_functions()
-
-        ms = misfits[:, 0]
-        ns = misfits[:, 1]
-
-        w = self.get_bootstrap_weights(problem, nbootstrap, ibootstrap) * \
-            problem.get_target_weights() * problem.inter_group_weights(ns)
-
-        if ibootstrap is None:
-            return root(
-                num.nansum(exp(w*ms[num.newaxis, :]), axis=1) /
-                num.nansum(exp(w*ns[num.newaxis, :]), axis=1))
-
-        return root(num.nansum(exp(w*ms)) / num.nansum(exp(w*ns)))
-
-    def bootstrap_misfits(self, problem, misfits, nbootstrap, ibootstrap=None):
-        '''
-        :param misifts: 3D array with target misfits
-            ``misfits[imodel, itarget, 0]`` and normalization factors
-            ``misfits[imodel, itarget, 1]``
-        :returns: 2D array ``misfits[imodel, ibootstrap]``
-        '''
-        exp, root = problem.get_norm_functions()
-
-        w = self.get_bootstrap_weights(
-                nbootstrap, ibootstrap)[num.newaxis, :] * \
-            problem.get_target_weights()[num.newaxis, :] * \
-            problem.inter_group_weights2(misfits[:, :, 1])
-
-        bms = root(num.nansum(exp(w*misfits[:, :, 0]), axis=1) /
-                   num.nansum(exp(w*misfits[:, :, 1]), axis=1))
-
-        return bms
-
-    def global_misfit(self, problem, misfits):
-        '''
-        :param misifts: 2D array with target misfits ``misfits[itarget, 0]``
-            and normalization factors ``misfits[itarget, 1]``
-        :returns: scalar global misfit
-        '''
-        exp, root = problem.get_norm_functions()
-
-        ws = problem.get_target_weights() * \
-            problem.inter_group_weights(misfits[:, 1])
-
-        return root(num.nansum(exp(ws*misfits[:, 0])) /
-                    num.nansum(exp(ws*misfits[:, 1])))
-
-    def global_misfits(self, problem, misfits):
-        '''
-        :param misifts: 3D array with target misfits
-            ``misfits[imodel, itarget, 0]`` and normalization factors
-            ``misfits[imodel, itarget, 1]``
-        :returns: 1D array ``global_misfits[imodel]``
-        '''
-        exp, root = problem.get_norm_functions()
-        ws = problem.get_target_weights()[num.newaxis, :] * \
-            problem.inter_group_weights2(misfits[:, :, 1])
-        return root(num.nansum(exp(ws*misfits[:, :, 0]), axis=1) /
-                    num.nansum(exp(ws*misfits[:, :, 1]), axis=1))
-
-    def global_contributions(self, problem, misfits):
-        exp, root = problem.get_norm_functions()
-        ws = problem.get_target_weights()[num.newaxis, :] * \
-            problem.inter_group_weights2(misfits[:, :, 1])
-
-        gcms = exp(ws*misfits[:, :, 0]) / \
-            num.nansum(exp(ws*misfits[:, :, 1]), axis=1)[:, num.newaxis]
-
-        return gcms
-
-    def optimize(self, problem, rundir=None):
->>>>>>> 69f2e877
 
     def get_bootstrap_weights(self, problem):
         k = (problem,
@@ -509,12 +381,8 @@
             self.dump(filename=op.join(rundir, 'optimizer.yaml'))
 
         history = ModelHistory(problem, path=rundir, mode='w')
-<<<<<<< HEAD
 
         chains = self.setup_chains(problem, history)
-=======
-        chains = Chains(self, problem, history, nlinks_cap)
->>>>>>> 69f2e877
 
         phases = list(self.sampler_phases)
         phase = phases.pop(0)
