import math
import re
import random
import logging
import os
import os.path as op
import numpy as num
from scipy import signal
from pyrocko import beachball, guts, trace, util, gf
from pyrocko import hudson
from grond import core
from matplotlib import pyplot as plt
from matplotlib import cm, patches
from pyrocko.cake_plot import colors, \
    str_to_mpl_color as scolor, light

from pyrocko.plot import mpl_init, mpl_papersize, mpl_margins

logger = logging.getLogger('grond.plot')

km = 1000.


def amp_spec_max(spec_trs, key):
    amaxs = {}
    for spec_tr in spec_trs:
        amax = num.max(num.abs(spec_tr.ydata))
        k = key(spec_tr)
        if k not in amaxs:
            amaxs[k] = amax
        else:
            amaxs[k] = max(amaxs[k], amax)

    return amaxs


def ordersort(x):
    isort = num.argsort(x)
    iorder = num.empty(isort.size)
    iorder[isort] = num.arange(isort.size)
    return iorder


def nextpow2(i):
    return 2**int(math.ceil(math.log(i)/math.log(2.)))


def fixlim(lo, hi):
    if lo == hi:
        return lo - 1.0, hi + 1.0
    else:
        return lo, hi


def str_dist(dist):
    if dist < 10.0:
        return '%g m' % dist
    elif 10. <= dist < 1.*km:
        return '%.0f m' % dist
    elif 1.*km <= dist < 10.*km:
        return '%.1f km' % (dist / km)
    else:
        return '%.0f km' % (dist / km)


def str_duration(t):
    s = ''
    if t < 0.:
        s = '-'

    t = abs(t)

    if t < 10.0:
        return s + '%.2g s' % t
    elif 10.0 <= t < 3600.:
        return s + util.time_to_str(t, format='%M:%S min')
    elif 3600. <= t < 24*3600.:
        return s + util.time_to_str(t, format='%H:%M h')
    else:
        return s + '%.1f d' % (t / (24.*3600.))


def eigh_sorted(mat):
    evals, evecs = num.linalg.eigh(mat)
    iorder = num.argsort(evals)
    return evals[iorder], evecs[:, iorder]


def make_norm_trace(a, b, exponent):
    tmin = max(a.tmin, b.tmin)
    tmax = min(a.tmax, b.tmax)
    c = a.chop(tmin, tmax, inplace=False)
    bc = b.chop(tmin, tmax, inplace=False)
    c.set_ydata(num.abs(c.get_ydata() - bc.get_ydata())**exponent)
    return c


class GrondModel(object):
    def __init__(self, **kwargs):
        self.listeners = []
        self.set_problem(None)

    def add_listener(self, listener):
        self.listeners.append(listener)

    def set_problem(self, problem):

        self.problem = problem
        if problem:
            nparameters = problem.nparameters
            ntargets = problem.ntargets
        else:
            nparameters = 0
            ntargets = 0

        nmodels = 0
        nmodels_capacity = 1024

        self._xs_buffer = num.zeros(
            (nmodels_capacity, nparameters), dtype=num.float)
        self._misfits_buffer = num.zeros(
            (nmodels_capacity, ntargets, 2), dtype=num.float)

        self.xs = self._xs_buffer[:nmodels, :]
        self.misfits = self._misfits_buffer[:nmodels, :, :]

        self.data_changed()

    @property
    def nmodels(self):
        return self.xs.shape[0]

    @property
    def nmodels_capacity(self):
        return self._xs_buffer.shape[0]

    def append(self, xs, misfits):
        assert xs.shape[0] == misfits.shape[0]

        nmodels_add = xs.shape[0]

        nmodels = self.nmodels
        nmodels_new = nmodels + nmodels_add
        nmodels_capacity_new = max(1024, nextpow2(nmodels_new))

        nmodels_capacity = self.nmodels_capacity
        if nmodels_capacity_new > nmodels_capacity:
            xs_buffer = num.zeros(
                (nmodels_capacity_new, self.problem.nparameters),
                dtype=num.float)

            misfits_buffer = num.zeros(
                (nmodels_capacity_new, self.problem.ntargets, 2),
                dtype=num.float)

            xs_buffer[:nmodels, :] = self._xs_buffer[:nmodels]
            misfits_buffer[:nmodels, :] = self._misfits_buffer[:nmodels]
            self._xs_buffer = xs_buffer
            self._misfits_buffer = misfits_buffer

        self._xs_buffer[nmodels:nmodels+nmodels_add, :] = xs
        self._misfits_buffer[nmodels:nmodels+nmodels_add, :, :] = misfits

        nmodels = nmodels_new

        self.xs = self._xs_buffer[:nmodels, :]
        self.misfits = self._misfits_buffer[:nmodels, :, :]

        self.data_changed()

    def data_changed(self):
        for listener in self.listeners:
            listener()


def draw_sequence_figures(model, plt, misfit_cutoff=None, sort_by='misfit'):
    problem = model.problem

    imodels = num.arange(model.nmodels)
    bounds = problem.get_parameter_bounds() + problem.get_dependant_bounds()

    xref = problem.xref()

    xs = model.xs

    npar = problem.nparameters
    ndep = problem.ndependants

    gms = problem.global_misfits(model.misfits)
    gms_softclip = num.where(gms > 1.0, 0.2 * num.log10(gms) + 1.0, gms)

    isort = num.argsort(gms)[::-1]

    if sort_by == 'iteration':
        imodels = imodels[isort]
    elif sort_by == 'misfit':
        imodels = num.arange(imodels.size)
    else:
        assert False

    gms = gms[isort]
    gms_softclip = gms_softclip[isort]
    xs = xs[isort, :]

    iorder = num.empty_like(isort)
    iorder = num.arange(iorder.size)

    if misfit_cutoff is None:
        ibest = num.ones(gms.size, dtype=num.bool)
    else:
        ibest = gms < misfit_cutoff

    def config_axes(axes, nfx, nfy, impl, iplot, nplots):
        if (impl - 1) % nfx != nfx - 1:
            axes.get_yaxis().tick_left()

        if (impl - 1) >= (nfx * (nfy-1)) or iplot >= nplots - nfx:
            axes.set_xlabel('Iteration')
            if not (impl - 1) / nfx == 0:
                axes.get_xaxis().tick_bottom()
        elif (impl - 1) / nfx == 0:
            axes.get_xaxis().tick_top()
            axes.set_xticklabels([])
        else:
            axes.get_xaxis().set_visible(False)

    fontsize = 10.0

    nfx = 2
    nfy = 3
    # nfz = (npar + ndep + 1 - 1) / (nfx*nfy) + 1
    cmap = cm.YlOrRd
    cmap = cm.jet
    msize = 1.5
    axes = None
    figs = []
    fig = None
    alpha = 0.5
    for ipar in xrange(npar):
        impl = ipar % (nfx*nfy) + 1

        if impl == 1:
            fig = plt.figure(figsize=mpl_papersize('a5', 'landscape'))
            labelpos = mpl_margins(fig, nw=nfx, nh=nfy, w=7., h=5., wspace=7.,
                                   hspace=2., units=fontsize)
            figs.append(fig)

        par = problem.parameters[ipar]

        axes = fig.add_subplot(nfy, nfx, impl)
        labelpos(axes, 2.5, 2.0)

        axes.set_ylabel(par.get_label())
        axes.get_yaxis().set_major_locator(plt.MaxNLocator(4))

        config_axes(axes, nfx, nfy, impl, ipar, npar+ndep+1)

        axes.set_ylim(*fixlim(*par.scaled(bounds[ipar])))
        axes.set_xlim(0, model.nmodels)

        axes.scatter(
            imodels[ibest], par.scaled(xs[ibest, ipar]), s=msize,
            c=iorder[ibest], edgecolors='none', cmap=cmap, alpha=alpha)

        axes.axhline(par.scaled(xref[ipar]), color='black', alpha=0.3)

    for idep in xrange(ndep):
        # ifz, ify, ifx = num.unravel_index(ipar, (nfz, nfy, nfx))
        impl = (npar+idep) % (nfx*nfy) + 1

        if impl == 1:
            fig = plt.figure(figsize=mpl_papersize('a5', 'landscape'))
            labelpos = mpl_margins(fig, nw=nfx, nh=nfy, w=7., h=5., wspace=7.,
                                   hspace=2., units=fontsize)
            figs.append(fig)

        par = problem.dependants[idep]

        axes = fig.add_subplot(nfy, nfx, impl)
        labelpos(axes, 2.5, 2.0)

        axes.set_ylabel(par.get_label())
        axes.get_yaxis().set_major_locator(plt.MaxNLocator(4))

        config_axes(axes, nfx, nfy, impl, npar+idep, npar+ndep+1)

        axes.set_ylim(*fixlim(*par.scaled(bounds[npar+idep])))
        axes.set_xlim(0, model.nmodels)

        ys = problem.make_dependant(xs[ibest, :], par.name)
        axes.scatter(
            imodels[ibest], par.scaled(ys), s=msize, c=iorder[ibest],
            edgecolors='none', cmap=cmap, alpha=alpha)

        y = problem.make_dependant(xref, par.name)
        axes.axhline(par.scaled(y), color='black', alpha=0.3)

    impl = (npar+ndep) % (nfx*nfy) + 1
    if impl == 1:
        fig = plt.figure(figsize=mpl_papersize('a5', 'landscape'))
        labelpos = mpl_margins(fig, nw=nfx, nh=nfy, w=7., h=5., wspace=7.,
                               hspace=2., units=fontsize)
        figs.append(fig)

    axes = fig.add_subplot(nfy, nfx, impl)
    labelpos(axes, 2.5, 2.0)

    config_axes(axes, nfx, nfy, impl, npar+ndep, npar+ndep+1)

    axes.set_ylim(0., 1.5)
    axes.set_yticks([0., 0.2, 0.4, 0.6, 0.8, 1.0, 1.2, 1.4])
    axes.set_yticklabels(['0.0', '0.2', '0.4', '0.6', '0.8', '1', '10', '100'])

    axes.scatter(
        imodels[ibest], gms_softclip[ibest], c=iorder[ibest],
        s=msize, edgecolors='none', cmap=cmap, alpha=alpha)

    axes.axhspan(1.0, 1.5, color=(0.8, 0.8, 0.8), alpha=0.2)
    axes.axhline(1.0, color=(0.5, 0.5, 0.5), zorder=2)

    axes.set_xlim(0, model.nmodels)
    axes.set_xlabel('Iteration')

    axes.set_ylabel('Misfit')

    return figs


def draw_jointpar_figures(
        model, plt, misfit_cutoff=None, ibootstrap=None, color=None,
        exclude=None, include=None, draw_ellipses=False):

    color = 'misfit'
    # exclude = ['duration']
    # include = ['magnitude', 'rel_moment_iso', 'rel_moment_clvd', 'depth']
    neach = 6
    figsize = (8, 8)
    # cmap = cm.YlOrRd
    # cmap = cm.jet
    cmap = cm.coolwarm
    msize = 1.5

    problem = model.problem
    if not problem:
        return []

    xs = model.xs

    bounds = problem.get_parameter_bounds() + problem.get_dependant_bounds()
    for ipar in xrange(problem.ncombined):
        par = problem.combined[ipar]
        lo, hi = bounds[ipar]
        if lo == hi:
            if exclude is None:
                exclude = []

            exclude.append(par.name)

<<<<<<< HEAD
    xref = problem.xref()
=======
    xref = problem.get_xref()
>>>>>>> a99867ad

    if ibootstrap is not None:
        gms = problem.bootstrap_misfits(model.misfits, ibootstrap)
    else:
        gms = problem.global_misfits(model.misfits)

    isort = num.argsort(gms)[::-1]

    gms = gms[isort]
    xs = xs[isort, :]

    if misfit_cutoff is not None:
        ibest = gms < misfit_cutoff
        gms = gms[ibest]
        xs = xs[ibest]

    nmodels = xs.shape[0]

    if color == 'dist':
        mx = num.mean(xs, axis=0)
        cov = num.cov(xs.T)
        mdists = core.mahalanobis_distance(xs, mx, cov)
        color = ordersort(mdists)

    elif color == 'misfit':
        iorder = num.arange(nmodels)
        color = iorder

    elif color in problem.parameter_names:
        ind = problem.name_to_index(color)
        color = ordersort(problem.extract(xs, ind))

    smap = {}
    iselected = 0
    for ipar in xrange(problem.ncombined):
        par = problem.combined[ipar]
        if exclude and par.name in exclude or \
                include and par.name not in include:
            continue

        smap[iselected] = ipar
        iselected += 1

    nselected = iselected

    if nselected < 2:
        logger.warn('cannot draw joinpar figures with less than two '
                    'parameters selected')
        return []

    nfig = (nselected-2) / neach + 1

    figs = []
    for ifig in xrange(nfig):
        figs_row = []
        for jfig in xrange(nfig):
            if ifig >= jfig:
                figs_row.append(plt.figure(figsize=figsize))
            else:
                figs_row.append(None)

        figs.append(figs_row)

    for iselected in xrange(nselected):
        ipar = smap[iselected]
        ypar = problem.combined[ipar]
        for jselected in xrange(iselected):
            jpar = smap[jselected]
            xpar = problem.combined[jpar]

            ixg = (iselected - 1)
            iyg = jselected

            ix = ixg % neach
            iy = iyg % neach

            ifig = ixg/neach
            jfig = iyg/neach

            aind = (neach, neach, (ix * neach) + iy + 1)

            fig = figs[ifig][jfig]

            axes = fig.add_subplot(*aind)

            axes.axvline(0., color=scolor('aluminium3'), lw=0.5)
            axes.axhline(0., color=scolor('aluminium3'), lw=0.5)
            for spine in axes.spines.values():
                spine.set_edgecolor(scolor('aluminium5'))
                spine.set_linewidth(0.5)

            xmin, xmax = fixlim(*xpar.scaled(bounds[jpar]))
            ymin, ymax = fixlim(*ypar.scaled(bounds[ipar]))

            if ix == 0 or jselected + 1 == iselected:
                for (xpos, xoff, x) in [(0.0, 10., xmin), (1.0, -10., xmax)]:
                    axes.annotate(
                        '%.2g%s' % (x, xpar.get_unit_suffix()),
                        xy=(xpos, 1.05),
                        xycoords='axes fraction',
                        xytext=(xoff, 5.),
                        textcoords='offset points',
                        verticalalignment='bottom',
                        horizontalalignment='left',
                        rotation=45.)

            if iy == neach - 1 or jselected + 1 == iselected:
                for (ypos, yoff, y) in [(0., 10., ymin), (1.0, -10., ymax)]:
                    axes.annotate(
                        '%.2g%s' % (y, ypar.get_unit_suffix()),
                        xy=(1.0, ypos),
                        xycoords='axes fraction',
                        xytext=(5., yoff),
                        textcoords='offset points',
                        verticalalignment='bottom',
                        horizontalalignment='left',
                        rotation=45.)

            axes.set_xlim(xmin, xmax)
            axes.set_ylim(ymin, ymax)

            axes.get_xaxis().set_ticks([])
            axes.get_yaxis().set_ticks([])

            if iselected == nselected - 1 or ix == neach - 1:
                axes.annotate(
                    xpar.get_label(with_unit=False),
                    xy=(0.5, -0.05),
                    xycoords='axes fraction',
                    verticalalignment='top',
                    horizontalalignment='right',
                    rotation=45.)

            if iy == 0:
                axes.annotate(
                    ypar.get_label(with_unit=False),
                    xy=(-0.05, 0.5),
                    xycoords='axes fraction',
                    verticalalignment='top',
                    horizontalalignment='right',
                    rotation=45.)

            fx = problem.extract(xs, jpar)
            fy = problem.extract(xs, ipar)

            axes.scatter(
                xpar.scaled(fx),
                ypar.scaled(fy),
                c=color,
                s=msize, alpha=0.5, cmap=cmap, edgecolors='none')

            if draw_ellipses:
                cov = num.cov((xpar.scaled(fx), ypar.scaled(fy)))
                evals, evecs = eigh_sorted(cov)
                evals = num.sqrt(evals)
                ell = patches.Ellipse(
                    xy=(num.mean(xpar.scaled(fx)), num.mean(ypar.scaled(fy))),
                    width=evals[0]*2,
                    height=evals[1]*2,
                    angle=num.rad2deg(num.arctan2(evecs[1][0], evecs[0][0])))

                ell.set_facecolor('none')
                axes.add_artist(ell)

            fx = problem.extract(xref, jpar)
            fy = problem.extract(xref, ipar)

            ref_color = scolor('aluminium6')
            ref_color_light = 'none'
            axes.plot(
                xpar.scaled(fx), ypar.scaled(fy), 's',
                mew=1.5, ms=5, mfc=ref_color_light, mec=ref_color)

    figs_flat = []
    for figs_row in figs:
        figs_flat.extend(fig for fig in figs_row if fig is not None)

    return figs_flat


def draw_solution_figure(
        model, plt, misfit_cutoff=None, beachball_type='full'):

    fontsize = 10.

    fig = plt.figure(figsize=(6, 2))
    axes = fig.add_subplot(1, 1, 1, aspect=1.0)
    fig.subplots_adjust(left=0., right=1., bottom=0., top=1.)

    problem = model.problem
    if not problem:
        logger.warn('problem not set')
        return []

    xs = model.xs

    if xs.size == 0:
        logger.warn('empty models vector')
        return []

    gms = problem.global_misfits(model.misfits)
    isort = num.argsort(gms)
    iorder = num.empty_like(isort)
    iorder[isort] = num.arange(iorder.size)[::-1]

    mean_source = core.get_mean_source(problem, model.xs)
    best_source = core.get_best_source(problem, model.xs, model.misfits)
    ref_source = problem.base_source

    for xpos, label in [
            (0., 'Full'),
            (2., 'Isotropic'),
            (4., 'Deviatoric'),
            (6., 'CLVD'),
            (8., 'DC')]:

        axes.annotate(
            label,
            xy=(1+xpos, 3),
            xycoords='data',
            xytext=(0., 0.),
            textcoords='offset points',
            ha='center',
            va='center',
            color='black',
            fontsize=fontsize)

    decos = []
    for source in [best_source, mean_source, ref_source]:
        mt = source.pyrocko_moment_tensor()
        deco = mt.standard_decomposition()
        decos.append(deco)

    moment_full_max = max(deco[-1][0] for deco in decos)

    for ypos, label, deco, color_t in [
            (2., 'Ensemble best', decos[0], scolor('aluminium5')),
            (1., 'Ensemble mean', decos[1], scolor('scarletred1')),
            (0., 'Reference', decos[2], scolor('aluminium3'))]:

        [(moment_iso, ratio_iso, m_iso),
         (moment_dc, ratio_dc, m_dc),
         (moment_clvd, ratio_clvd, m_clvd),
         (moment_devi, ratio_devi, m_devi),
         (moment_full, ratio_full, m_full)] = deco

        size0 = moment_full / moment_full_max

        axes.annotate(
            label,
            xy=(-2., ypos),
            xycoords='data',
            xytext=(0., 0.),
            textcoords='offset points',
            ha='left',
            va='center',
            color='black',
            fontsize=fontsize)

        for xpos, mt_part, ratio, ops in [
                (0., m_full, ratio_full, '-'),
                (2., m_iso, ratio_iso, '='),
                (4., m_devi, ratio_devi, '='),
                (6., m_clvd, ratio_clvd, '+'),
                (8., m_dc, ratio_dc, None)]:

            if ratio > 1e-4:
                try:
                    beachball.plot_beachball_mpl(
                        mt_part, axes,
                        beachball_type='full',
                        position=(1.+xpos, ypos),
                        size=0.9*size0*math.sqrt(ratio),
                        size_units='data',
                        color_t=color_t,
                        linewidth=1.0)

                except beachball.BeachballError, e:
                    logger.warn(str(e))

                    axes.annotate(
                        'ERROR',
                        xy=(1.+xpos, ypos),
                        ha='center',
                        va='center',
                        color='red',
                        fontsize=fontsize)

            else:
                axes.annotate(
                    'N/A',
                    xy=(1.+xpos, ypos),
                    ha='center',
                    va='center',
                    color='black',
                    fontsize=fontsize)

            if ops is not None:
                axes.annotate(
                    ops,
                    xy=(2. + xpos, ypos),
                    ha='center',
                    va='center',
                    color='black',
                    fontsize=fontsize)

    axes.axison = False
    axes.set_xlim(-2.25, 9.75)
    axes.set_ylim(-0.5, 3.5)

    return [fig]


def draw_contributions_figure(model, plt):

    fontsize = 10.

    fig = plt.figure(figsize=mpl_papersize('a5', 'landscape'))
    labelpos = mpl_margins(fig, nw=2, nh=2, w=7., h=5., wspace=2.,
                           hspace=5., units=fontsize)

    problem = model.problem
    if not problem:
        logger.warn('problem not set')
        return []

    xs = model.xs

    if xs.size == 0:
        logger.warn('empty models vector')
        return []

    imodels = num.arange(model.nmodels)

    gms = problem.global_misfits(model.misfits)**problem.norm_exponent

    isort = num.argsort(gms)[::-1]

    gms = gms[isort]

    gms_softclip = num.where(gms > 1.0, 0.1 * num.log10(gms) + 1.0, gms)

    gcms = problem.global_contributions(model.misfits)
    gcms = gcms[isort, :]

    jsort = num.argsort(gcms[-1, :])[::-1]

    # ncols = 4
    # nrows = ((problem.ntargets + 1) - 1) / ncols + 1

    axes = fig.add_subplot(2, 2, 1)
    labelpos(axes, 2.5, 2.0)

    axes.set_ylabel('Relative contribution (smoothed)')
    axes.set_ylim(0.0, 1.0)

    axes2 = fig.add_subplot(2, 2, 3, sharex=axes)
    labelpos(axes2, 2.5, 2.0)

    axes2.set_xlabel('Tested model, sorted descending by global misfit value')

    axes2.set_ylabel('Square of misfit')

    axes2.set_ylim(0., 1.5)
    axes2.axhspan(1.0, 1.5, color=(0.8, 0.8, 0.8))
    axes2.set_yticks([0., 0.2, 0.4, 0.6, 0.8, 1.0, 1.1, 1.2, 1.3, 1.4, 1.5])
    axes2.set_yticklabels(
        ['0.0', '0.2', '0.4', '0.6', '0.8', '1', '10', '100', '1000', '10000',
         '100000'])

    axes2.set_xlim(imodels[0], imodels[-1])

    rel_ms_sum = num.zeros(model.nmodels)
    rel_ms_smooth_sum = num.zeros(model.nmodels)
    ms_smooth_sum = num.zeros(model.nmodels)
    b = num.hanning(100)
    b /= num.sum(b)
    a = [1]
    ii = 0
    for itarget in jsort:
        target = problem.targets[itarget]
        ms = gcms[:, itarget]
        ms = num.where(num.isfinite(ms), ms, 0.0)
        if num.all(ms == 0.0):
            continue

        rel_ms = ms / gms

        rel_ms_smooth = signal.filtfilt(b, a, rel_ms)

        ms_smooth = rel_ms_smooth * gms_softclip

        rel_poly_y = num.concatenate(
            [rel_ms_smooth_sum[::-1], rel_ms_smooth_sum + rel_ms_smooth])
        poly_x = num.concatenate([imodels[::-1], imodels])

        add_args = {}
        if ii < 20:
            add_args['label'] = '%s (%.2g)' % (
                target.string_id(), num.mean(rel_ms[-1]))

        axes.fill(
            poly_x, rel_poly_y,
            alpha=0.5,
            color=colors[ii % len(colors)],
            **add_args)

        poly_y = num.concatenate(
            [ms_smooth_sum[::-1], ms_smooth_sum + ms_smooth])

        axes2.fill(poly_x, poly_y, alpha=0.5, color=colors[ii % len(colors)])

        rel_ms_sum += rel_ms

        # axes.plot(imodels, rel_ms_sum, color='black', alpha=0.1, zorder=-1)

        ms_smooth_sum += ms_smooth
        rel_ms_smooth_sum += rel_ms_smooth
        ii += 1

    axes.legend(
        title='Contributions (top twenty)',
        bbox_to_anchor=(1.05, 0.0, 1.0, 1.0),
        loc='upper left',
        ncol=1, borderaxespad=0., prop={'size': 9})

    axes2.plot(imodels, gms_softclip, color='black')
    axes2.axhline(1.0, color=(0.5, 0.5, 0.5))

    return [fig]


def draw_bootstrap_figure(model, plt):

    fig = plt.figure()

    problem = model.problem
    gms = problem.global_misfits(model.misfits)

    imodels = num.arange(model.nmodels)

    axes = fig.add_subplot(1, 1, 1)

    gms_softclip = num.where(gms > 1.0, 0.1 * num.log10(gms) + 1.0, gms)

    ibests = []
    for ibootstrap in xrange(problem.nbootstrap):
        bms = problem.bootstrap_misfits(model.misfits, ibootstrap)
        isort_bms = num.argsort(bms)[::-1]

        ibests.append(isort_bms[-1])

        bms_softclip = num.where(bms > 1.0, 0.1 * num.log10(bms) + 1.0, bms)
        axes.plot(imodels, bms_softclip[isort_bms], color='red', alpha=0.2)

    isort = num.argsort(gms)[::-1]
    iorder = num.empty(isort.size)
    iorder[isort] = imodels

    axes.plot(iorder[ibests], gms_softclip[ibests], 'x', color='black')

    m = num.median(gms[ibests])
    s = num.std(gms[ibests])

    axes.axhline(m+s, color='black', alpha=0.5)
    axes.axhline(m, color='black')
    axes.axhline(m-s, color='black', alpha=0.5)

    axes.plot(imodels, gms_softclip[isort], color='black')

    axes.set_xlim(imodels[0], imodels[-1])
    axes.set_xlabel('Tested model, sorted descending by global misfit value')

    return [fig]


def gather(l, key, sort=None, filter=None):
    d = {}
    for x in l:
        if filter is not None and not filter(x):
            continue

        k = key(x)
        if k not in d:
            d[k] = []

        d[k].append(x)

    if sort is not None:
        for v in d.itervalues():
            v.sort(key=sort)

    return d


def plot_trace(axes, tr, **kwargs):
    return axes.plot(tr.get_xdata(), tr.get_ydata(), **kwargs)


def plot_taper(axes, t, taper, **kwargs):
    y = num.ones(t.size) * 0.9
    taper(y, t[0], t[1] - t[0])
    y2 = num.concatenate((y, -y[::-1]))
    t2 = num.concatenate((t, t[::-1]))
    axes.fill(t2, y2, **kwargs)


def plot_dtrace(axes, tr, space, mi, ma, **kwargs):
    t = tr.get_xdata()
    y = tr.get_ydata()
    y2 = (num.concatenate((y, num.zeros(y.size))) - mi) / \
        (ma-mi) * space - (1.0 + space)
    t2 = num.concatenate((t, t[::-1]))
    axes.fill(
        t2, y2,
        clip_on=False,
        **kwargs)


def plot_spectrum(
        axes, spec_syn, spec_obs, fmin, fmax, space, mi, ma,
        syn_color='red', obs_color='black',
        syn_lw=1.5, obs_lw=1.0, color_vline='gray', fontsize=9.):

    fpad = (fmax - fmin) / 6.

    for spec, color, lw in [
            (spec_syn, syn_color, syn_lw),
            (spec_obs, obs_color, obs_lw)]:

        f = spec.get_xdata()
        mask = num.logical_and(fmin - fpad <= f, f <= fmax + fpad)

        f = f[mask]
        y = num.abs(spec.get_ydata())[mask]

        y2 = (num.concatenate((y, num.zeros(y.size))) - mi) / \
            (ma-mi) * space - (1.0 + space)
        f2 = num.concatenate((f, f[::-1]))
        axes2 = axes.twiny()
        axes2.set_axis_off()

        axes2.set_xlim(fmin - fpad * 5, fmax + fpad * 5)

        axes2.plot(f2, y2, clip_on=False, color=color, lw=lw)
        axes2.fill(f2, y2, alpha=0.1, clip_on=False, color=color)

    axes2.plot([fmin, fmin], [-1.0 - space, -1.0], color=color_vline)
    axes2.plot([fmax, fmax], [-1.0 - space, -1.0], color=color_vline)

    for (text, fx, ha) in [
            ('%.3g Hz' % fmin, fmin, 'right'),
            ('%.3g Hz' % fmax, fmax, 'left')]:

        axes2.annotate(
            text,
            xy=(fx, -1.0),
            xycoords='data',
            xytext=(
                fontsize*0.4 * [-1, 1][ha == 'left'],
                -fontsize*0.2),
            textcoords='offset points',
            ha=ha,
            va='top',
            color=color_vline,
            fontsize=fontsize)


def plot_dtrace_vline(axes, t, space, **kwargs):
    axes.plot([t, t], [-1.0 - space, -1.0], **kwargs)


def draw_fits_figures(ds, model, plt):
    fontsize = 8
    fontsize_title = 10

    problem = model.problem

    for target in problem.targets:
        target.set_dataset(ds)

    target_index = dict(
        (target, i) for (i, target) in enumerate(problem.targets))

    gms = problem.global_misfits(model.misfits)
    isort = num.argsort(gms)
    gms = gms[isort]
    xs = model.xs[isort, :]
    misfits = model.misfits[isort, :]

    xbest = xs[0, :]

    ws = problem.get_target_weights()
    gcms = problem.global_contributions(misfits[:1])[0]

    w_max = num.nanmax(ws)
    gcm_max = num.nanmax(gcms)

    source = problem.unpack(xbest)

    target_to_result = {}
    all_syn_trs = []
    all_syn_specs = []
    ms, ns, results = problem.evaluate(xbest, result_mode='full')

    dtraces = []
    for target, result in zip(problem.targets, results):
        if isinstance(result, gf.SeismosizerError):
            dtraces.append(None)
            continue

        itarget = target_index[target]
        w = target.get_combined_weight(problem.apply_balancing_weights)

        if target.misfit_config.domain == 'cc_max_norm':
            tref = (result.filtered_obs.tmin + result.filtered_obs.tmax) * 0.5
            for tr_filt, tr_proc, tshift in (
                    (result.filtered_obs,
                     result.processed_obs,
                     0.),
                    (result.filtered_syn,
                     result.processed_syn,
                     result.tshift)):

                norm = num.sum(num.abs(tr_proc.ydata)) / tr_proc.data_len()
                tr_filt.ydata /= norm
                tr_proc.ydata /= norm

                tr_filt.shift(tshift)
                tr_proc.shift(tshift)

            ctr = result.cc
            ctr.shift(tref)

            dtrace = ctr

        else:
            for tr in (
                    result.filtered_obs,
                    result.filtered_syn,
                    result.processed_obs,
                    result.processed_syn):

                tr.ydata *= w

            for spec in (
                    result.spectrum_obs,
                    result.spectrum_syn):

                if spec is not None:
                    spec.ydata *= w

            if result.tshift is not None and result.tshift != 0.0:
                #result.filtered_syn.shift(result.tshift)
                result.processed_syn.shift(result.tshift)

            dtrace = make_norm_trace(
                result.processed_syn, result.processed_obs,
                problem.norm_exponent)

        target_to_result[target] = result

        dtrace.meta = dict(super_group=target.super_group, group=target.group)
        dtraces.append(dtrace)

        result.processed_syn.meta = dict(
            super_group=target.super_group, group=target.group)

        all_syn_trs.append(result.processed_syn)

        if result.spectrum_syn:
            result.spectrum_syn.meta = dict(
                super_group=target.super_group, group=target.group)

            all_syn_specs.append(result.spectrum_syn)

    if not all_syn_trs:
        logger.warn('no traces to show')
        return []

    def skey(tr):
        return tr.meta['super_group'], tr.meta['group']

    trace_minmaxs = trace.minmax(all_syn_trs, skey)

    amp_spec_maxs = amp_spec_max(all_syn_specs, skey)

    dminmaxs = trace.minmax([x for x in dtraces if x is not None], skey)

    for tr in dtraces:
        if tr:
            dmin, dmax = dminmaxs[skey(tr)]
            tr.ydata /= max(abs(dmin), abs(dmax))

    cg_to_targets = gather(
        problem.targets,
        lambda t: (t.super_group, t.group, t.codes[3]),
        filter=lambda t: t in target_to_result)

    cgs = sorted(cg_to_targets.keys())

    figs = []
    for cg in cgs:
        targets = cg_to_targets[cg]
        nframes = len(targets)

        nx = int(math.ceil(math.sqrt(nframes)))
        ny = (nframes-1)/nx+1

        nxmax = 4
        nymax = 4

        nxx = (nx-1) / nxmax + 1
        nyy = (ny-1) / nymax + 1

        # nz = nxx * nyy

        xs = num.arange(nx) / ((max(2, nx) - 1.0) / 2.)
        ys = num.arange(ny) / ((max(2, ny) - 1.0) / 2.)

        xs -= num.mean(xs)
        ys -= num.mean(ys)

        fxs = num.tile(xs, ny)
        fys = num.repeat(ys, nx)

        data = []

        for target in targets:
            azi = source.azibazi_to(target)[0]
            dist = source.distance_to(target)
            x = dist*num.sin(num.deg2rad(azi))
            y = dist*num.cos(num.deg2rad(azi))
            data.append((x, y, dist))

        gxs, gys, dists = num.array(data, dtype=num.float).T

        iorder = num.argsort(dists)

        gxs = gxs[iorder]
        gys = gys[iorder]
        targets_sorted = [targets[ii] for ii in iorder]

        gxs -= num.mean(gxs)
        gys -= num.mean(gys)

        gmax = max(num.max(num.abs(gys)), num.max(num.abs(gxs)))
        if gmax == 0.:
            gmax = 1.

        gxs /= gmax
        gys /= gmax

        dists = num.sqrt(
            (fxs[num.newaxis, :] - gxs[:, num.newaxis])**2 +
            (fys[num.newaxis, :] - gys[:, num.newaxis])**2)

        distmax = num.max(dists)

        availmask = num.ones(dists.shape[1], dtype=num.bool)
        frame_to_target = {}
        for itarget, target in enumerate(targets_sorted):
            iframe = num.argmin(
                num.where(availmask, dists[itarget], distmax + 1.))
            availmask[iframe] = False
            iy, ix = num.unravel_index(iframe, (ny, nx))
            frame_to_target[iy, ix] = target

        figures = {}
        for iy in xrange(ny):
            for ix in xrange(nx):
                if (iy, ix) not in frame_to_target:
                    continue

                ixx = ix/nxmax
                iyy = iy/nymax
                if (iyy, ixx) not in figures:
                    figures[iyy, ixx] = plt.figure(
                        figsize=mpl_papersize('a4', 'landscape'))

                    figures[iyy, ixx].subplots_adjust(
                        left=0.03,
                        right=1.0 - 0.03,
                        bottom=0.03,
                        top=1.0 - 0.06,
                        wspace=0.2,
                        hspace=0.2)

                    figs.append(figures[iyy, ixx])

                fig = figures[iyy, ixx]

                target = frame_to_target[iy, ix]

                amin, amax = trace_minmaxs[target.super_group, target.group]
                absmax = max(abs(amin), abs(amax))

                ny_this = nymax  # min(ny, nymax)
                nx_this = nxmax  # min(nx, nxmax)
                i_this = (iy % ny_this) * nx_this + (ix % nx_this) + 1

                axes2 = fig.add_subplot(ny_this, nx_this, i_this)

                space = 0.5
                space_factor = 1.0 + space
                axes2.set_axis_off()
                axes2.set_ylim(-1.05 * space_factor, 1.05)

                axes = axes2.twinx()
                axes.set_axis_off()

                if target.misfit_config.domain == 'cc_max_norm':
                    axes.set_ylim(-10. * space_factor, 10.)
                else:
                    axes.set_ylim(-absmax*1.33 * space_factor, absmax*1.33)

                itarget = target_index[target]
                result = target_to_result[target]

                dtrace = dtraces[itarget]

                tap_color_annot = (0.35, 0.35, 0.25)
                tap_color_edge = (0.85, 0.85, 0.80)
                tap_color_fill = (0.95, 0.95, 0.90)

                plot_taper(
                    axes2, result.processed_obs.get_xdata(), result.taper,
                    fc=tap_color_fill, ec=tap_color_edge)

                obs_color = scolor('aluminium5')
                obs_color_light = light(obs_color, 0.5)

                syn_color = scolor('scarletred2')
                syn_color_light = light(syn_color, 0.5)

                misfit_color = scolor('scarletred2')
                weight_color = scolor('chocolate2')

                cc_color = scolor('aluminium5')

                if target.misfit_config.domain == 'cc_max_norm':
                    tref = (result.filtered_obs.tmin +
                            result.filtered_obs.tmax) * 0.5

                    plot_dtrace(
                        axes2, dtrace, space, -1., 1.,
                        fc=light(cc_color, 0.5),
                        ec=cc_color)

                    plot_dtrace_vline(
                        axes2, tref, space, color=tap_color_annot)

                elif target.misfit_config.domain == 'frequency_domain':

                    asmax = amp_spec_maxs[target.super_group, target.group]
                    fmin, fmax = \
                        target.misfit_config.get_full_frequency_range()

                    plot_spectrum(
                        axes2,
                        result.spectrum_syn,
                        result.spectrum_obs,
                        fmin, fmax,
                        space, 0., asmax,
                        syn_color=syn_color,
                        obs_color=obs_color,
                        syn_lw=1.0,
                        obs_lw=0.75,
                        color_vline=tap_color_annot,
                        fontsize=fontsize)

                else:
                    plot_dtrace(
                        axes2, dtrace, space, 0., 1.,
                        fc=light(misfit_color, 0.3),
                        ec=misfit_color)

                plot_trace(
                    axes, result.filtered_syn,
                    color=syn_color_light, lw=1.0)

                plot_trace(
                    axes, result.filtered_obs,
                    color=obs_color_light, lw=0.75)

                plot_trace(
                    axes, result.processed_syn,
                    color=syn_color, lw=1.0)

                plot_trace(
                    axes, result.processed_obs,
                    color=obs_color, lw=0.75)

                xdata = result.filtered_obs.get_xdata()
                axes.set_xlim(xdata[0], xdata[-1])

                tmarks = [
                    result.processed_obs.tmin,
                    result.processed_obs.tmax]

                for tmark in tmarks:
                    axes2.plot(
                        [tmark, tmark], [-0.9, 0.1], color=tap_color_annot)

                for tmark, text, ha in [
                        (tmarks[0],
                         '$\,$ ' + str_duration(tmarks[0] - source.time),
                         'right'),
                        (tmarks[1],
                         '$\Delta$ ' + str_duration(tmarks[1] - tmarks[0]),
                         'left')]:

                    axes2.annotate(
                        text,
                        xy=(tmark, -0.9),
                        xycoords='data',
                        xytext=(
                            fontsize*0.4 * [-1, 1][ha == 'left'],
                            fontsize*0.2),
                        textcoords='offset points',
                        ha=ha,
                        va='bottom',
                        color=tap_color_annot,
                        fontsize=fontsize)

                rel_w = ws[itarget] / w_max
                rel_c = gcms[itarget] / gcm_max

                sw = 0.25
                sh = 0.1
                ph = 0.01

                for (ih, rw, facecolor, edgecolor) in [
                        (0, rel_w,  light(weight_color, 0.5), weight_color),
                        (1, rel_c,  light(misfit_color, 0.5), misfit_color)]:

                    bar = patches.Rectangle(
                        (1.0-rw*sw, 1.0-(ih+1)*sh+ph), rw*sw, sh-2*ph,
                        facecolor=facecolor, edgecolor=edgecolor,
                        zorder=10,
                        transform=axes.transAxes, clip_on=False)

                    axes.add_patch(bar)

                scale_string = None

                if target.misfit_config.domain == 'cc_max_norm':
                    scale_string = 'Syn/obs scales differ!'

                infos = []
                if scale_string:
                    infos.append(scale_string)

                infos.append('.'.join(x for x in target.codes if x))
                dist = source.distance_to(target)
                azi = source.azibazi_to(target)[0]
                infos.append(str_dist(dist))
                infos.append(u'%.0f\u00B0' % azi)
                infos.append('%.3g' % ws[itarget])
                infos.append('%.3g' % gcms[itarget])
                axes2.annotate(
                    '\n'.join(infos),
                    xy=(0., 1.),
                    xycoords='axes fraction',
                    xytext=(2., 2.),
                    textcoords='offset points',
                    ha='left',
                    va='top',
                    fontsize=fontsize,
                    fontstyle='normal')

        for (iyy, ixx), fig in figures.iteritems():
            title = '.'.join(x for x in cg if x)
            if len(figures) > 1:
                title += ' (%i/%i, %i/%i)' % (iyy+1, nyy, ixx+1, nxx)

            fig.suptitle(title, fontsize=fontsize_title)

    return figs


def draw_hudson_figure(model, plt):

    color = 'black'
    fontsize = 10.
    markersize = fontsize * 1.5
    markersize_small = markersize * 0.2
    beachballsize = markersize
    beachballsize_small = beachballsize * 0.5
    width = 7.
    figsize = (width, width / (4./3.))

    problem = model.problem
    mean_source = core.get_mean_source(problem, model.xs)
    best_source = core.get_best_source(problem, model.xs, model.misfits)

    fig = plt.figure(figsize=figsize)
    axes = fig.add_subplot(1, 1, 1)

    data = []
    for ix, x in enumerate(model.xs):
        source = problem.unpack(x)
        mt = source.pyrocko_moment_tensor()
        u, v = hudson.project(mt)

        if random.random() < 0.1:
            try:
                beachball.plot_beachball_mpl(
                    mt, axes,
                    beachball_type='dc',
                    position=(u, v),
                    size=beachballsize_small,
                    color_t=color,
                    alpha=0.5,
                    zorder=1,
                    linewidth=0.25)
            except beachball.BeachballError, e:
                logger.warn(str(e))

        else:
            data.append((u, v))

    if data:
        u, v = num.array(data).T
        axes.plot(
            u, v, 'o',
            color=color,
            ms=markersize_small,
            mec='none',
            mew=0,
            alpha=0.25,
            zorder=0)

    hudson.draw_axes(axes)

    mt = mean_source.pyrocko_moment_tensor()
    u, v = hudson.project(mt)

    try:
        beachball.plot_beachball_mpl(
            mt, axes,
            beachball_type='dc',
            position=(u, v),
            size=beachballsize,
            color_t=color,
            zorder=2,
            linewidth=0.5)
    except beachball.BeachballError, e:
        logger.warn(str(e))

    mt = best_source.pyrocko_moment_tensor()
    u, v = hudson.project(mt)

    axes.plot(
        u, v, 's',
        markersize=markersize,
        mew=1,
        mec='black',
        mfc='none',
        zorder=-2)

    mt = problem.base_source.pyrocko_moment_tensor()
    u, v = hudson.project(mt)

    try:
        beachball.plot_beachball_mpl(
            mt, axes,
            beachball_type='dc',
            position=(u, v),
            size=beachballsize,
            color_t='red',
            zorder=2,
            linewidth=0.5)
    except beachball.BeachballError, e:
        logger.warn(str(e))

    return [fig]


def draw_location_figure(model, plt):
    from matplotlib import colors

    color = 'black'
    fontsize = 10.
    markersize = fontsize * 1.5
    # markersize_small = markersize * 0.2
    beachballsize = markersize
    beachballsize_small = beachballsize * 0.5
    width = 7.
    figsize = (width, width / (4./3.))

    problem = model.problem

    fig = plt.figure(figsize=figsize)
    axes_en = fig.add_subplot(2, 2, 1)
    axes_dn = fig.add_subplot(2, 2, 2)
    axes_ed = fig.add_subplot(2, 2, 3)

    bounds = problem.bounds() + problem.dependant_bounds()

    gms = problem.global_misfits(model.misfits)

    isort = num.argsort(gms)[::-1]

    gms = gms[isort]
    xs = model.xs[isort, :]

    iorder = num.arange(model.nmodels)

    for axes, xparname, yparname in [
            (axes_en, 'east_shift', 'north_shift'),
            (axes_dn, 'depth', 'north_shift'),
            (axes_ed, 'east_shift', 'depth')]:


        ixpar = problem.name_to_index(xparname)
        iypar = problem.name_to_index(yparname)

        xpar = problem.combined[ixpar]
        ypar = problem.combined[iypar]

        axes.set_xlabel(xpar.get_label())
        axes.set_ylabel(ypar.get_label())

        xmin, xmax = fixlim(*xpar.scaled(bounds[ixpar]))
        ymin, ymax = fixlim(*ypar.scaled(bounds[iypar]))

        axes.set_aspect(1.0)
        axes.set_xlim(xmin, xmax)
        axes.set_ylim(ymin, ymax)

        #fxs = xpar.scaled(problem.extract(xs, ixpar))
        #fys = ypar.scaled(problem.extract(xs, iypar))

        #axes.set_xlim(*fixlim(num.min(fxs), num.max(fxs)))
        #axes.set_ylim(*fixlim(num.min(fys), num.max(fys)))

        cmap = cm.ScalarMappable(
            norm=colors.Normalize(vmin=num.min(iorder), vmax=num.max(iorder)),
            cmap=plt.get_cmap('coolwarm'))

        for ix, x in enumerate(xs):
            source = problem.unpack(x)
            mt = source.pyrocko_moment_tensor()
            fx = problem.extract(x, ixpar)
            fy = problem.extract(x, iypar)
            sx, sy = xpar.scaled(fx), ypar.scaled(fy)

            color = cmap.to_rgba(iorder[ix])

            alpha = (iorder[ix] - num.min(iorder)) / \
                float(num.max(iorder) - num.min(iorder))

            try:
                beachball.plot_beachball_mpl(
                    mt, axes,
                    beachball_type='dc',
                    position=(sx, sy),
                    size=beachballsize_small,
                    color_t=color,
                    alpha=alpha,
                    zorder=1,
                    linewidth=0.25)

            except beachball.BeachballError, e:
                logger.warn(str(e))

    return [fig]


def xpop(s, k):
    try:
        s.remove(k)
        return k

    except KeyError:
        return None


plot_dispatch = {
    'bootstrap': draw_bootstrap_figure,
    'sequence': draw_sequence_figures,
    'contributions': draw_contributions_figure,
    'jointpar': draw_jointpar_figures,
    'hudson': draw_hudson_figure,
    'fits': draw_fits_figures,
    'solution': draw_solution_figure,
    'location': draw_location_figure}


def save_figs(figs, plot_dirname, plotname, formats, dpi):
    for fmt in formats:
        if fmt not in ['pdf', 'png']:
            raise core.GrondError('unavailable output format: %s' % fmt)

    assert re.match(r'^[a-z_]+$', plotname)

    # remove files from previous runs
    pat = re.compile(r'^%s-[0-9]+\.(%s)$' % (plotname, '|'.join(formats)))
    if op.exists(plot_dirname):
        for entry in os.listdir(plot_dirname):
            if pat.match(entry):
                os.unlink(op.join(plot_dirname, entry))

    fns = []
    for ifig, fig in enumerate(figs):
        for format in formats:
            fn = op.join(plot_dirname, '%s-%02i.%s' % (plotname, ifig, format))
            util.ensuredirs(fn)

            fig.savefig(fn, format=format, dpi=dpi)
            logger.info('figure saved: %s' % fn)
            fns.append(fn)

    return fns


def available_plotnames():
    return list(plot_dispatch.keys())


def plot_result(dirname, plotnames_want,
                save=False, formats=('pdf',), dpi=None):

    if isinstance(formats, basestring):
        formats = formats.split(',')

    plotnames_want = set(plotnames_want)
    plotnames_avail = set(plot_dispatch.keys())

    plot_dirname = op.join(dirname, 'plots')

    unavailable = plotnames_want - plotnames_avail
    if unavailable:
        raise core.GrondError(
            'unavailable plotname: %s' % ', '.join(unavailable))

    fontsize = 10.0

    mpl_init(fontsize=fontsize)
    fns = []

    if 3 != len({'bootstrap', 'sequence', 'contributions'} - plotnames_want):
        problem, xs, misfits = core.load_problem_info_and_data(
            dirname, subset=None)

        model = GrondModel()
        model.set_problem(problem)
        model.append(xs, misfits)

        for plotname in ['bootstrap', 'sequence', 'contributions']:
            if plotname in plotnames_want:
                figs = plot_dispatch[plotname](model, plt)
                if save:
                    fns.extend(
                        save_figs(figs, plot_dirname, plotname, formats, dpi))

    if 5 != len({
            'fits',
            'jointpar',
            'hudson',
            'solution',
            'location'} - plotnames_want):

        problem, xs, misfits = core.load_problem_info_and_data(
            dirname, subset='harvest')

        model = GrondModel()
        model.set_problem(problem)
        model.append(xs, misfits)

        for plotname in ['fits']:
            if plotname in plotnames_want:
                config = guts.load(filename=op.join(dirname, 'config.yaml'))
                config.set_basepath(dirname)
                config.setup_modelling_environment(problem)
                event_name = problem.base_source.name
                ds = config.get_dataset(event_name)
                figs = plot_dispatch[plotname](ds, model, plt)
                if save:
                    fns.extend(
                        save_figs(figs, plot_dirname, plotname, formats, dpi))

        for plotname in ['jointpar', 'hudson', 'solution', 'location']:
            if plotname in plotnames_want:
                figs = plot_dispatch[plotname](model, plt)
                if save:
                    fns.extend(
                        save_figs(figs, plot_dirname, plotname, formats, dpi))

    if not save:
        plt.show()


class SolverPlot(object):

    def __init__(self, plt, xpar_name, ypar_name, show=False, update_every=1, movie_filename=None):
        self.plt = plt
        self.xpar_name = xpar_name
        self.ypar_name = ypar_name
        self.movie_filename = movie_filename
        self.show = show
        self.update_every = update_every

    def want_to_update(self, iiter):
        return iiter % self.update_every == 0

    def start(self, problem):
        fontsize = 8.
        nfx = 1
        nfy = 1

        ixpar = problem.name_to_index(self.xpar_name)
        iypar = problem.name_to_index(self.ypar_name)

        fig = plt.figure(figsize=mpl_papersize('a5', 'landscape'))
        labelpos = mpl_margins(fig, nw=nfx, nh=nfy, w=7., h=5., wspace=7.,
                               hspace=2., units=fontsize)

        xpar = problem.parameters[ixpar]
        ypar = problem.parameters[iypar]

        if xpar.unit == ypar.unit:
            axes = fig.add_subplot(nfy, nfx, 1, aspect=1.0)
        else:
            axes = fig.add_subplot(nfy, nfx, 1)

        labelpos(axes, 2.5, 2.0)

        axes.set_xlabel(xpar.get_label())
        axes.set_ylabel(ypar.get_label())

        axes.get_xaxis().set_major_locator(plt.MaxNLocator(4))
        axes.get_yaxis().set_major_locator(plt.MaxNLocator(4))

        xref = problem.xref()
        axes.axhline(xpar.scaled(xref[ixpar]), color='black', alpha=0.3)
        axes.axvline(ypar.scaled(xref[iypar]), color='black', alpha=0.3)

        self.fig = fig
        self.problem = problem
        self.xpar = xpar
        self.ypar = ypar
        self.axes = axes
        self.ixpar = ixpar
        self.iypar = iypar
        from matplotlib import colors
        n = problem.nbootstrap + 1
        hsv = num.vstack((
            num.random.uniform(0., 1., n),
            num.random.uniform(0.5, 0.9, n),
            num.repeat(0.7, n))).T

        self.bcolors = colors.hsv_to_rgb(hsv[num.newaxis, :, :])[0, :, :]

        bounds = self.problem.bounds() + self.problem.dependant_bounds()

        self.xlim = fixlim(*xpar.scaled(bounds[ixpar]))
        self.ylim = fixlim(*ypar.scaled(bounds[iypar]))

        self.set_limits()

        from matplotlib.colors import LinearSegmentedColormap

        self.cmap = LinearSegmentedColormap.from_list('probability', [
            (1.0, 1.0, 1.0),
            (0.5, 0.9, 0.6)])

        self.writer = None
        if self.movie_filename:
            from matplotlib.animation import FFMpegWriter

            metadata = dict(title=problem.name, artist='Grond')

            self.writer = FFMpegWriter(
                fps=30,
                metadata=metadata,
                codec='libx264',
                bitrate=200000)

            self.writer.setup(self.fig, self.movie_filename, dpi=100)

        if self.show:
            plt.ion()
            plt.show()

    def set_limits(self):
        self.axes.set_xlim(*self.xlim)
        self.axes.set_ylim(*self.ylim)

    def update(self, xhist, chains_i, ibase, jchoice, local_sxs, factor):
        msize = 15.

        self.axes.cla()

        if jchoice is not None and local_sxs is not None:

            nx = 100
            ny = 100

            sx = local_sxs[jchoice][self.ixpar] * factor
            sy = local_sxs[jchoice][self.iypar] * factor

            p = num.zeros((ny, nx))

            for j in [ jchoice ]: # xrange(self.problem.nbootstrap+1):
                ps = core.excentricity_compensated_probabilities(
                        xhist[chains_i[j, :], :], local_sxs[jchoice], 2.)

                bounds = self.problem.bounds() + \
                    self.problem.dependant_bounds()

                x = num.linspace(
                    bounds[self.ixpar][0], bounds[self.ixpar][1], nx)
                y = num.linspace(
                    bounds[self.iypar][0], bounds[self.iypar][1], ny)

                for ichoice in xrange(chains_i.shape[1]):
                    iiter = chains_i[j, ichoice]
                    vx = xhist[iiter, self.ixpar]
                    vy = xhist[iiter, self.iypar]
                    pdfx = 1.0 / math.sqrt(2.0 * sx**2 * math.pi) * num.exp(
                        -(x - vx)**2 / (2.0*sx**2))

                    pdfy = 1.0 / math.sqrt(2.0 * sy**2 * math.pi) * num.exp(
                        -(y - vy)**2 / (2.0*sy**2))

                    p += ps[ichoice] * pdfx[num.newaxis, :] * \
                        pdfy[:, num.newaxis]

            self.axes.pcolormesh(x, y, p, cmap=self.cmap)

        fx = self.problem.extract(xhist, self.ixpar)
        fy = self.problem.extract(xhist, self.iypar)

        self.axes.scatter(
            self.xpar.scaled(fx),
            self.ypar.scaled(fy),
            color='black',
            s=msize*0.15, alpha=0.2, edgecolors='none')

        for ibootstrap in xrange(self.problem.nbootstrap+1):

            iiters = chains_i[ibootstrap, :]
            fx = self.problem.extract(xhist[iiters, :], self.ixpar)
            fy = self.problem.extract(xhist[iiters, :], self.iypar)

            nfade = 20
            factors = 1.0 + 5.0 * (num.maximum(
                    0.0, iiters - (xhist.shape[0]-nfade)) / nfade)**2

            msizes = msize * factors

            self.axes.scatter(
                self.xpar.scaled(fx),
                self.ypar.scaled(fy),
                color=self.bcolors[ibootstrap],
                s=msizes, alpha=0.5, edgecolors='none')

        if ibase is not None:
            fx = self.problem.extract(
                xhist[(ibase, -1), :], self.ixpar)
            fy = self.problem.extract(
                xhist[(ibase, -1), :], self.iypar)

            self.axes.plot(
                self.xpar.scaled(fx),
                self.ypar.scaled(fy),
                color='black')

        fx = self.problem.extract(xhist[-1:, :], self.ixpar)
        fy = self.problem.extract(xhist[-1:, :], self.iypar)

        self.axes.scatter(
            self.xpar.scaled(fx),
            self.ypar.scaled(fy),
            s=msize * 5.0,
            color='none',
            edgecolors='black')

        self.set_limits()

        if self.writer:
            self.writer.grab_frame()

        if self.show:
            plt.draw()

    def finish(self):

        if self.writer:
            self.writer.finish()

        if self.show:
            plt.ioff()<|MERGE_RESOLUTION|>--- conflicted
+++ resolved
@@ -356,11 +356,7 @@
 
             exclude.append(par.name)
 
-<<<<<<< HEAD
-    xref = problem.xref()
-=======
     xref = problem.get_xref()
->>>>>>> a99867ad
 
     if ibootstrap is not None:
         gms = problem.bootstrap_misfits(model.misfits, ibootstrap)
@@ -1014,7 +1010,7 @@
                     spec.ydata *= w
 
             if result.tshift is not None and result.tshift != 0.0:
-                #result.filtered_syn.shift(result.tshift)
+                # result.filtered_syn.shift(result.tshift)
                 result.processed_syn.shift(result.tshift)
 
             dtrace = make_norm_trace(
@@ -1475,7 +1471,6 @@
             (axes_dn, 'depth', 'north_shift'),
             (axes_ed, 'east_shift', 'depth')]:
 
-
         ixpar = problem.name_to_index(xparname)
         iypar = problem.name_to_index(yparname)
 
@@ -1492,11 +1487,11 @@
         axes.set_xlim(xmin, xmax)
         axes.set_ylim(ymin, ymax)
 
-        #fxs = xpar.scaled(problem.extract(xs, ixpar))
-        #fys = ypar.scaled(problem.extract(xs, iypar))
-
-        #axes.set_xlim(*fixlim(num.min(fxs), num.max(fxs)))
-        #axes.set_ylim(*fixlim(num.min(fys), num.max(fys)))
+        # fxs = xpar.scaled(problem.extract(xs, ixpar))
+        # fys = ypar.scaled(problem.extract(xs, iypar))
+
+        # axes.set_xlim(*fixlim(num.min(fxs), num.max(fxs)))
+        # axes.set_ylim(*fixlim(num.min(fys), num.max(fys)))
 
         cmap = cm.ScalarMappable(
             norm=colors.Normalize(vmin=num.min(iorder), vmax=num.max(iorder)),
@@ -1657,7 +1652,10 @@
 
 class SolverPlot(object):
 
-    def __init__(self, plt, xpar_name, ypar_name, show=False, update_every=1, movie_filename=None):
+    def __init__(
+            self, plt, xpar_name, ypar_name, show=False, update_every=1,
+            movie_filename=None):
+
         self.plt = plt
         self.xpar_name = xpar_name
         self.ypar_name = ypar_name
@@ -1766,7 +1764,7 @@
 
             p = num.zeros((ny, nx))
 
-            for j in [ jchoice ]: # xrange(self.problem.nbootstrap+1):
+            for j in [jchoice]:  # xrange(self.problem.nbootstrap+1):
                 ps = core.excentricity_compensated_probabilities(
                         xhist[chains_i[j, :], :], local_sxs[jchoice], 2.)
 
