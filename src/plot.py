--- conflicted
+++ resolved
@@ -942,7 +942,6 @@
 
 
 def draw_fits_figures_statics(ds, model, plt):
-    from matplotlib import ticker
     from pyrocko.orthodrome import latlon_to_ne_numpy
     problem = model.problem
 
@@ -1014,7 +1013,6 @@
         axes.append(plt.subplot(gs[0, 2]))
 
         scene = ds.get_kite_scene(sat_target.scene_id)
-        qt = scene.quadtree
 
         stat_obs = result.statics_obs
         cmw = cm.ScalarMappable(cmap='coolwarm')
@@ -1676,13 +1674,9 @@
     'jointpar': draw_jointpar_figures,
     'hudson': draw_hudson_figure,
     'fits': draw_fits_figures,
-<<<<<<< HEAD
+    'fits_statics': draw_fits_figures_statics,
     'solution': draw_solution_figure,
     'location': draw_location_figure}
-=======
-    'fits_statics': draw_fits_figures_statics,
-    'solution': draw_solution_figure}
->>>>>>> 9fb4c1c0
 
 
 def save_figs(figs, plot_dirname, plotname, formats, dpi):
@@ -1752,18 +1746,14 @@
                     fns.extend(
                         save_figs(figs, plot_dirname, plotname, formats, dpi))
 
-<<<<<<< HEAD
-    if 5 != len({
+    if 6 != len({
             'fits',
+            'fits_statics',
             'jointpar',
             'hudson',
             'solution',
             'location'} - plotnames_want):
 
-=======
-    if 5 != len({'fits', 'fits_statics', 'jointpar', 'hudson', 'solution'}
-                - plotnames_want):
->>>>>>> 9fb4c1c0
         problem, xs, misfits = core.load_problem_info_and_data(
             dirname, subset='harvest')
 
@@ -1771,7 +1761,7 @@
         model.set_problem(problem)
         model.append(xs, misfits)
 
-        for plotname in ['fits']:
+        for plotname in ['fits', 'fits_statics']:
             if plotname in plotnames_want:
                 config = guts.load(filename=op.join(dirname, 'config.yaml'))
                 config.set_basepath(dirname)
@@ -1783,23 +1773,7 @@
                     fns.extend(
                         save_figs(figs, plot_dirname, plotname, formats, dpi))
 
-<<<<<<< HEAD
         for plotname in ['jointpar', 'hudson', 'solution', 'location']:
-=======
-        for plotname in ['fits_statics']:
-            if plotname in plotnames_want:
-                config = guts.load(filename=op.join(dirname, 'config.yaml'))
-                config.set_basepath(dirname)
-                config.setup_modelling_environment(problem)
-                event_name = problem.base_source.name
-                ds = config.get_dataset(event_name)
-                figs = plot_dispatch[plotname](ds, model, plt)
-                if save:
-                    fns.extend(
-                        save_figs(figs, plot_dirname, plotname, formats, dpi))
-
-        for plotname in ['jointpar', 'hudson', 'solution']:
->>>>>>> 9fb4c1c0
             if plotname in plotnames_want:
                 figs = plot_dispatch[plotname](model, plt)
                 if save:
