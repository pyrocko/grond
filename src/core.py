import math
import os
import sys
import logging
import time
import copy
import shutil
import os.path as op
import numpy as num

from pyrocko.guts import (load, Object, String, Float, Int, Bool, List,
                          StringChoice)
from pyrocko import orthodrome as od, gf, trace, guts, util, weeding
from pyrocko import parimap, model, marker as pmarker

from .dataset import DatasetConfig, NotFound
from .problems import ProblemConfig, Problem
from .targets import TargetAnalysisResult, TargetConfig
from .meta import (Path, HasPaths, expand_template, xjoin, GrondError,
                   Forbidden)

logger = logging.getLogger('grond.core')
guts_prefix = 'grond'


def mahalanobis_distance(xs, mx, cov):
    imask = num.diag(cov) != 0.
    icov = num.linalg.inv(cov[imask, :][:, imask])
    temp = xs[:, imask] - mx[imask]
    return num.sqrt(num.sum(temp * num.dot(icov, temp.T).T, axis=1))


class DirectoryAlreadyExists(Exception):
    pass


def weed(origin, targets, limit, neighborhood=3):

    azimuths = num.zeros(len(targets))
    dists = num.zeros(len(targets))
    for i, target in enumerate(targets):
        _, azimuths[i] = target.azibazi_to(origin)
        dists[i] = target.distance_to(origin)

    badnesses = num.ones(len(targets), dtype=float)
    deleted, meandists_kept = weeding.weed(
        azimuths, dists, badnesses,
        nwanted=limit,
        neighborhood=neighborhood)

    targets_weeded = [
        target for (delete, target) in zip(deleted, targets) if not delete]

    return targets_weeded, meandists_kept, deleted


class AnalyserConfig(Object):
    niter = Int.T(default=1000)


class SamplerDistributionChoice(StringChoice):
    choices = ['multivariate_normal', 'normal']


class StandardDeviationEstimatorChoice(StringChoice):
    choices = [
        'median_density_single_chain',
        'standard_deviation_all_chains',
        'standard_deviation_single_chain']


class SolverConfig(Object):
    niter_uniform = Int.T(default=1000)
    niter_transition = Int.T(default=0)
    niter_explorative = Int.T(default=10000)
    niter_non_explorative = Int.T(default=0)
    sampler_distribution = SamplerDistributionChoice.T(
        default='multivariate_normal')
    standard_deviation_estimator = StandardDeviationEstimatorChoice.T(
        default='median_density_single_chain')
    scatter_scale_transition = Float.T(default=2.0)
    scatter_scale = Float.T(default=1.0)
    chain_length_factor = Float.T(default=8.0)
    compensate_excentricity = Bool.T(default=True)

    def get_solver_kwargs(self):
        return dict(
            niter_uniform=self.niter_uniform,
            niter_transition=self.niter_transition,
            niter_explorative=self.niter_explorative,
            niter_non_explorative=self.niter_non_explorative,
            sampler_distribution=self.sampler_distribution,
            standard_deviation_estimator=self.standard_deviation_estimator,
            scatter_scale_transition=self.scatter_scale_transition,
            scatter_scale=self.scatter_scale,
            chain_length_factor=self.chain_length_factor,
            compensate_excentricity=self.compensate_excentricity)


class EngineConfig(HasPaths):
    gf_stores_from_pyrocko_config = Bool.T(default=True)
    gf_store_superdirs = List.T(Path.T())
    gf_store_dirs = List.T(Path.T())

    def __init__(self, *args, **kwargs):
        HasPaths.__init__(self, *args, **kwargs)
        self._engine = None

    def get_engine(self):
        if self._engine is None:
            fp = self.expand_path
            self._engine = gf.LocalEngine(
                use_config=self.gf_stores_from_pyrocko_config,
                store_superdirs=fp(self.gf_store_superdirs),
                store_dirs=fp(self.gf_store_dirs))

        return self._engine


class Config(HasPaths):
    rundir_template = Path.T()
    dataset_config = DatasetConfig.T()
    target_configs = List.T(TargetConfig.T())
    problem_config = ProblemConfig.T()
    analyser_config = AnalyserConfig.T(default=AnalyserConfig.D())
    solver_config = SolverConfig.T(default=SolverConfig.D())
    engine_config = EngineConfig.T(default=EngineConfig.D())

    def __init__(self, *args, **kwargs):
        HasPaths.__init__(self, *args, **kwargs)

    def get_event_names(self):
        return self.dataset_config.get_event_names()

    def get_dataset(self, event_name):
        return self.dataset_config.get_dataset(event_name)

    def get_targets(self, event):
        ds = self.get_dataset(event.name)

        targets = []
        for igroup, target_config in enumerate(self.target_configs):
            targets.extend(target_config.get_targets(
                ds, event, 'group_%i' % igroup))

        return targets

    def setup_modelling_environment(self, problem):
        problem.set_engine(self.engine_config.get_engine())
        ds = self.get_dataset(problem.base_source.name)
        synt = ds.synthetic_test
        if synt:
            synt.set_problem(problem)
            problem.base_source = problem.get_source(synt.get_x())

    def get_problem(self, event):
        targets = self.get_targets(event)
        problem = self.problem_config.get_problem(event, targets)
        self.setup_modelling_environment(problem)
        return problem


def sarr(a):
    return ' '.join('%15g' % x for x in a)


def load_problem_info_and_data(dirname, subset=None):
    problem = load_problem_info(dirname)
    xs, misfits = load_problem_data(xjoin(dirname, subset), problem)
    return problem, xs, misfits


def load_problem_info(dirname):
    fn = op.join(dirname, 'problem.yaml')
    return guts.load(filename=fn)


def load_optimizer_history(dirname, problem):
    fn = op.join(dirname, 'accepted')
    with open(fn, 'r') as f:
        nmodels = os.fstat(f.fileno()).st_size // (problem.nbootstrap+1)
        data1 = num.fromfile(
            f,
            dtype='<i1',
            count=nmodels*(problem.nbootstrap+1)).astype(num.bool)

    accepted = data1.reshape((nmodels, problem.nbootstrap+1))

    fn = op.join(dirname, 'choices')
    with open(fn, 'r') as f:
        data2 = num.fromfile(
            f,
            dtype='<i8',
            count=nmodels*2).astype(num.int64)

    ibootstrap_choices, imodel_choices = data2.reshape((nmodels, 2)).T
    return ibootstrap_choices, imodel_choices, accepted


def load_problem_data(dirname, problem, skip_models=0):
    fn = op.join(dirname, 'models')
    with open(fn, 'r') as f:
        nmodels = os.fstat(f.fileno()).st_size // (problem.nparameters * 8)
        nmodels -= skip_models
        f.seek(skip_models * problem.nparameters * 8)
        data1 = num.fromfile(
            f, dtype='<f8',
            count=nmodels * problem.nparameters)\
            .astype(num.float)

    nmodels = data1.size/problem.nparameters - skip_models
    xs = data1.reshape((nmodels, problem.nparameters))

    fn = op.join(dirname, 'misfits')
    with open(fn, 'r') as f:
        f.seek(skip_models * problem.ntargets * 2 * 8)
        data2 = num.fromfile(
            f, dtype='<f8', count=nmodels*problem.ntargets*2).astype(num.float)

    data2 = data2.reshape((nmodels, problem.ntargets*2))

    combi = num.empty_like(data2)
    combi[:, 0::2] = data2[:, :problem.ntargets]
    combi[:, 1::2] = data2[:, problem.ntargets:]

    misfits = combi.reshape((nmodels, problem.ntargets, 2))

    return xs, misfits


def get_mean_x(xs):
    return num.mean(xs, axis=0)


def get_mean_x_and_gm(problem, xs, misfits):
    gms = problem.global_misfits(misfits)
    return num.mean(xs, axis=0), num.mean(gms)


def get_best_x(problem, xs, misfits):
    gms = problem.global_misfits(misfits)
    ibest = num.argmin(gms)
    return xs[ibest, :]


def get_best_x_and_gm(problem, xs, misfits):
    gms = problem.global_misfits(misfits)
    ibest = num.argmin(gms)
    return xs[ibest, :], gms[ibest]


def get_mean_source(problem, xs):
    x_mean = get_mean_x(xs)
    source = problem.get_source(x_mean)
    return source


def get_best_source(problem, xs, misfits):
    x_best = get_best_x(problem, xs, misfits)
    source = problem.get_source(x_best)
    return source


def mean_latlondist(lats, lons):
    if len(lats) == 0:
        return 0., 0., 1000.
    else:
        ns, es = od.latlon_to_ne_numpy(lats[0], lons[0], lats, lons)
        n, e = num.mean(ns), num.mean(es)
        dists = num.sqrt((ns-n)**2 + (es-e)**2)
        lat, lon = od.ne_to_latlon(lats[0], lons[0], n, e)
        return float(lat), float(lon), float(num.max(dists))


def stations_mean_latlondist(stations):
    lats = num.array([s.lat for s in stations])
    lons = num.array([s.lon for s in stations])
    return mean_latlondist(lats, lons)


def read_config(path):
    config = load(filename=path)
    if not isinstance(config, Config):
        raise GrondError('invalid Grond configuration in file "%s"' % path)

    config.set_basepath(op.dirname(path) or '.')
    return config


def write_config(config, path):
    basepath = config.get_basepath()
    dirname = op.dirname(path) or '.'
    config.change_basepath(dirname)
    guts.dump(config, filename=path)
    config.change_basepath(basepath)


def analyse(problem, niter=1000, show_progress=False):
    if niter == 0:
        return

    wtargets = []
    if not problem.has_waveforms:
        return

    for target in problem.waveform_targets:
        wtarget = copy.copy(target)
        wtarget.flip_norm = True
        wtarget.weight = 1.0
        wtargets.append(wtarget)

    wproblem = problem.copy()
    wproblem.targets = wtargets

    xbounds = num.array(wproblem.get_parameter_bounds(), dtype=num.float)
    npar = xbounds.shape[0]

    mss = num.zeros((niter, wproblem.ntargets))
    rstate = num.random.RandomState(123)

    if show_progress:
        pbar = util.progressbar('analysing problem', niter)

    isbad_mask = None
    for iiter in xrange(niter):
        while True:
            x = []
            for ipar in xrange(npar):
                v = rstate.uniform(xbounds[ipar, 0], xbounds[ipar, 1])
                x.append(v)

            try:
                x = wproblem.preconstrain(x)
                break

            except Forbidden:
                pass

        if isbad_mask is not None and num.any(isbad_mask):
            isok_mask = num.logical_not(isbad_mask)
        else:
            isok_mask = None
        _, ms = wproblem.evaluate(x, mask=isok_mask)
        mss[iiter, :] = ms

        isbad_mask = num.isnan(ms)

        if show_progress:
            pbar.update(iiter)

    if show_progress:
        pbar.finish()

    mean_ms = num.mean(mss, axis=0)
    weights = 1. / mean_ms
    groups, ngroups = wproblem.get_group_mask()

    for igroup in xrange(ngroups):
        weights[groups == igroup] /= (
            num.nansum(weights[groups == igroup]) /
            num.nansum(num.isfinite(weights[groups == igroup])))

    for weight, target in zip(weights, problem.waveform_targets):
        target.analysis_result = TargetAnalysisResult(
            balancing_weight=float(weight))


def excentricity_compensated_probabilities(xs, sbx, factor):
    inonflat = num.where(sbx != 0.0)[0]
    scale = num.zeros_like(sbx)
    scale[inonflat] = 1.0 / (sbx[inonflat] * (factor if factor != 0. else 1.0))
<<<<<<< HEAD
=======
    # distances_all = math.sqrt(num.sum(
    #     ((xs[num.newaxis, :, :] - xs[:, num.newaxis, :]) *
    #      scale[num.newaxis, num.newaxis, :])**2, axis=2))
>>>>>>> 9fb4c1c0
    distances_sqr_all = num.sum(
        ((xs[num.newaxis, :, :] - xs[:, num.newaxis, :]) *
         scale[num.newaxis, num.newaxis, :])**2, axis=2)
    probabilities = 1.0 / num.sum(distances_sqr_all < 1.0, axis=1)
    # print num.sort(num.sum(distances_sqr_all < 1.0, axis=1))
    probabilities /= num.sum(probabilities)
    return probabilities


def excentricity_compensated_choice(xs, sbx, factor):
    probabilities = excentricity_compensated_probabilities(
        xs, sbx, factor)
    r = num.random.random()
    ichoice = num.searchsorted(num.cumsum(probabilities), r)
    ichoice = min(ichoice, xs.shape[0]-1)
    return ichoice


def select_most_excentric(xcandidates, xs, sbx, factor):
    inonflat = num.where(sbx != 0.0)[0]
    scale = num.zeros_like(sbx)
    scale[inonflat] = 1.0 / (sbx[inonflat] * (factor if factor != 0. else 1.0))
    distances_sqr_all = num.sum(
        ((xcandidates[num.newaxis, :, :] - xs[:, num.newaxis, :]) *
         scale[num.newaxis, num.newaxis, :])**2, axis=2)
    # print num.sort(num.sum(distances_sqr_all < 1.0, axis=0))
    ichoice = num.argmin(num.sum(distances_sqr_all < 1.0, axis=0))
    return xcandidates[ichoice]


def local_std(xs):
    ssbx = num.sort(xs, axis=0)
    dssbx = num.diff(ssbx, axis=0)
    mdssbx = num.median(dssbx, axis=0)
    return mdssbx * dssbx.shape[0] / 2.6


def solve(problem,
          rundir=None,
          niter_uniform=1000,
          niter_transition=1000,
          niter_explorative=10000,
          niter_non_explorative=0,
          scatter_scale_transition=2.0,
          scatter_scale=1.0,
          chain_length_factor=8.0,
          xs_inject=None,
          sampler_distribution='multivariate_normal',
<<<<<<< HEAD
          standard_deviation_estimator='median_density_single_chain',
          compensate_excentricity=True,
          status=(),
          plot=None):
=======
          compensate_excentricity=False,
          status=()):
>>>>>>> 9fb4c1c0

    xbounds = num.array(problem.get_parameter_bounds(), dtype=num.float)
    npar = problem.nparameters

    nlinks_cap = int(round(chain_length_factor * npar + 1))
    chains_m = num.zeros((1 + problem.nbootstrap, nlinks_cap), num.float)
    chains_i = num.zeros((1 + problem.nbootstrap, nlinks_cap), num.int)
    nlinks = 0
    mbx = None

    if xs_inject is not None and xs_inject.size != 0:
        niter_inject = xs_inject.shape[0]
    else:
        niter_inject = 0

    niter = niter_inject + niter_uniform + niter_transition + \
        niter_explorative + niter_non_explorative

    iiter = 0
    sbx = None
    mxs = None
    covs = None
    local_sxs = None
    xhist = num.zeros((niter, npar))
    isbad_mask = None
    accept_sum = num.zeros(1 + problem.nbootstrap, dtype=num.int)
    accept_hist = num.zeros(niter, dtype=num.int)
    pnames = problem.parameter_names

    if plot:
        plot.start(problem)

    while iiter < niter:
        ibootstrap_choice = None
        ichoice = None

        if iiter < niter_inject:
            phase = 'inject'
        elif iiter < niter_inject + niter_uniform:
            phase = 'uniform'
        elif iiter < niter_inject + niter_uniform + niter_transition:
            phase = 'transition'
        elif iiter < niter_inject + niter_uniform + niter_transition + \
                niter_explorative:
            phase = 'explorative'
        else:
            phase = 'non_explorative'

        factor = 0.0
        if phase == 'transition':
            T = float(niter_transition)
            A = scatter_scale_transition
            B = scatter_scale
            tau = T/(math.log(A) - math.log(B))
            t0 = math.log(A) * T / (math.log(A) - math.log(B))
            t = float(iiter - niter_uniform - niter_inject)
            factor = num.exp(-(t-t0) / tau)

        elif phase in ('explorative', 'non_explorative'):
            factor = scatter_scale

        ntries_preconstrain = 0
        ntries_sample = 0

        if phase == 'inject':
            x = xs_inject[iiter, :]
        else:
            while True:
                ntries_preconstrain += 1

                if mbx is None or phase == 'uniform':
                    x = problem.random_uniform(xbounds)
                else:
                    # ibootstrap_choice = num.random.randint(
                    #     0, 1 + problem.nbootstrap)
                    ibootstrap_choice = num.argmin(accept_sum)

                    if phase in ('transition', 'explorative'):

                        if compensate_excentricity:
                            ichoice = excentricity_compensated_choice(
                                xhist[chains_i[ibootstrap_choice, :], :],
                                local_sxs[ibootstrap_choice], 2.)

                            xchoice = xhist[
                                chains_i[ibootstrap_choice, ichoice], :]

                        else:
                            ichoice = num.random.randint(0, nlinks)
                            xchoice = xhist[
                                chains_i[ibootstrap_choice, ichoice], :]
                    else:
                        xchoice = mxs[ibootstrap_choice]

                    if sampler_distribution == 'multivariate_normal':
                        ntries_sample = 0

                        ntry = 0
                        ok_mask_sum = num.zeros(npar, dtype=num.int)
                        while True:
                            ntries_sample += 1
                            vs = num.random.multivariate_normal(
                                xchoice, factor**2 * covs[ibootstrap_choice])

                            ok_mask = num.logical_and(
                                xbounds[:, 0] <= vs, vs <= xbounds[:, 1])

                            if num.all(ok_mask):
                                break

                            ok_mask_sum += ok_mask

                            if ntry > 1000:
                                raise GrondError(
                                    'failed to produce a suitable candidate '
                                    'sample from multivariate normal '
                                    'distribution, (%s)' %
                                    ', '.join('%s:%i' % xx for xx in
                                              zip(pnames, ok_mask_sum)))

                            ntry += 1

                        x = vs.tolist()

                    if sampler_distribution == 'normal':
                        ncandidates = 1
                        xcandidates = num.zeros((ncandidates, npar))
                        for icandidate in xrange(ncandidates):
                            for ipar in xrange(npar):
                                ntry = 0
                                while True:
                                    if local_sxs[ibootstrap_choice][ipar] > 0.:
                                        v = num.random.normal(
                                            xchoice[ipar],
                                            factor*local_sxs[
                                                ibootstrap_choice][ipar])
                                    else:
                                        v = xchoice[ipar]

                                    if xbounds[ipar, 0] <= v and \
                                            v <= xbounds[ipar, 1]:

                                        break

                                    if ntry > 1000:
                                        raise GrondError(
                                            'failed to produce a suitable '
                                            'candidate sample from normal '
                                            'distribution')

                                    ntry += 1

                                xcandidates[icandidate, ipar] = v

                        x = select_most_excentric(
                            xcandidates,
                            xhist[chains_i[ibootstrap_choice, :], :],
                            local_sxs[ibootstrap_choice],
                            factor)

                try:
                    x = problem.preconstrain(x)
                    break

                except Forbidden:
                    pass

        ibase = None
        if ichoice is not None and ibootstrap_choice is not None:
            ibase = chains_i[ibootstrap_choice, ichoice]

        if isbad_mask is not None and num.any(isbad_mask):
            isok_mask = num.logical_not(isbad_mask)
        else:
            isok_mask = None

        ms, ns = problem.evaluate(x, mask=isok_mask)

        isbad_mask_new = num.isnan(ms)
        if isbad_mask is not None and num.any(isbad_mask != isbad_mask_new):
            logger.error(
                'skipping problem %s: inconsistency in data availability' %
                problem.name)

            for target, isbad_new, isbad in zip(
                    problem.targets, isbad_mask_new, isbad_mask):

                if isbad_new != isbad:
                    logger.error('%s, %s -> %s' % (
                        target.string_id(), isbad, isbad_new))

            return

        isbad_mask = isbad_mask_new

        if num.all(isbad_mask):
            logger.error(
                'skipping problem %s: all target misfit values are NaN' %
                problem.name)
            return

        gm = problem.global_misfit(ms, ns)
        bms = problem.bootstrap_misfit(ms, ns)

        chains_m[0, nlinks] = gm
        chains_m[1:, nlinks] = bms
        chains_i[:, nlinks] = iiter

        nlinks += 1

        for ichain in xrange(chains_m.shape[0]):
            isort = num.argsort(chains_m[ichain, :nlinks])
            chains_m[ichain, :nlinks] = chains_m[ichain, isort]
            chains_i[ichain, :nlinks] = chains_i[ichain, isort]

        if nlinks == nlinks_cap:
            accept = (chains_i[:, nlinks_cap-1] != iiter).astype(num.int)
            nlinks -= 1
        else:
            accept = num.ones(1 + problem.nbootstrap, dtype=num.int)

        if rundir:
            problem.dump_problem_data(
                rundir, x, ms, ns, accept,
                ibootstrap_choice if ibootstrap_choice is not None else -1,
                ibase if ibase is not None else -1)

        accept_sum += accept
        accept_hist[iiter] = num.sum(accept)

        lines = []
        if 'state' in status:
            lines.append('%s, %i' % (problem.name, iiter))
            lines.append(''.join('-X'[int(acc)] for acc in accept))

        xhist[iiter, :] = x

        bxs = xhist[chains_i[:, :nlinks].ravel(), :]
        gxs = xhist[chains_i[0, :nlinks], :]
        gms = chains_m[0, :nlinks]

        col_width = 15
        col_param_width = max([len(p) for p in problem.parameter_names])+2
        console_output = '{:<{col_param_width}s}'
        console_output += ''.join(['{:>{col_width}{type}}'] * 5)

        if nlinks > (nlinks_cap-1)/2:
            # mean and std of all bootstrap ensembles together
            mbx = num.mean(bxs, axis=0)
            sbx = num.std(bxs, axis=0)

            # mean and std of global configuration
            mgx = num.mean(gxs, axis=0)
            sgx = num.std(gxs, axis=0)

            # best in global configuration
            bgx = xhist[chains_i[0, 0], :]

            covs = []
            mxs = []
            local_sxs = []

            for i in xrange(1 + problem.nbootstrap):
                xs = xhist[chains_i[i, :nlinks], :]
                mx = num.mean(xs, axis=0)
                cov = num.cov(xs.T)

                mxs.append(mx)
                covs.append(cov)
                if standard_deviation_estimator == \
                        'median_density_single_chain':
                    local_sx = local_std(xs)
                    local_sxs.append(local_sx)
                elif standard_deviation_estimator == \
                        'standard_deviation_all_chains':
                    local_sxs.append(sbx)
                elif standard_deviation_estimator == \
                        'standard_deviation_single_chain':
                    sx = num.std(xs, axis=0)
                    local_sxs.append(sx)
                else:
                    assert False, 'invalid standard_deviation_estimator choice'

            if 'state' in status:
                lines.append(
                    console_output.format(
                        'parameter', 'B mean', 'B std', 'G mean', 'G std',
                        'G best',
                        col_param_width=col_param_width,
                        col_width=col_width,
                        type='s'))

                for (pname, mbv, sbv, mgv, sgv, bgv) in zip(
                        pnames, mbx, sbx, mgx, sgx, bgx):

                    lines.append(
                        console_output.format(
                            pname, mbv, sbv, mgv, sgv, bgv,
                            col_param_width=col_param_width,
                            col_width=col_width,
                            type='.4g'))

                lines.append(
                    console_output.format(
                        'misfit', '', '',
                        '%.4g' % num.mean(gms),
                        '%.4g' % num.std(gms),
                        '%.4g' % num.min(gms),
                        col_param_width=col_param_width,
                        col_width=col_width,
                        type='s'))

        if 'state' in status:
            lines.append(
                console_output.format(
                    'iteration', iiter+1, '(%s, %g)' % (phase, factor),
                    ntries_sample, ntries_preconstrain, '',
                    col_param_width=col_param_width,
                    col_width=col_width,
                    type=''))

        if 'matrix' in status:
            matrix = (chains_i[:, :30] % 94 + 32).T
            for row in matrix[::-1]:
                lines.append(''.join(chr(xxx) for xxx in row))

        if status:
            lines[0:0] = ['\033[2J']
            lines.append('')
            print '\n'.join(lines)

        if plot and plot.want_to_update(iiter):
            plot.update(
                xhist[:iiter+1, :],
                chains_i[:, :nlinks],
                ibase,
                ibootstrap_choice,
                local_sxs,
                factor)

        iiter += 1

    if plot:
        plot.finish()


def bootstrap_outliers(problem, misfits, std_factor=1.0):
    '''
    Identify bootstrap configurations performing bad in global configuration
    '''

    gms = problem.global_misfits(misfits)

    ibests = []
    for ibootstrap in xrange(problem.nbootstrap):
        bms = problem.bootstrap_misfits(misfits, ibootstrap)
        ibests.append(num.argmin(bms))

    m = num.median(gms[ibests])
    s = num.std(gms[ibests])

    return num.where(gms > m+s)[0]


def forward(rundir_or_config_path, event_names):

    if not event_names:
        return

    if os.path.isdir(rundir_or_config_path):
        rundir = rundir_or_config_path
        config = guts.load(
            filename=op.join(rundir, 'config.yaml'))

        config.set_basepath(rundir)
        problem, xs, misfits = load_problem_info_and_data(
            rundir, subset='harvest')

        gms = problem.global_misfits(misfits)
        ibest = num.argmin(gms)
        xbest = xs[ibest, :]

        ds = config.get_dataset(problem.base_source.name)
        problem.set_engine(config.engine_config.get_engine())

        for target in problem.targets:
            target.set_dataset(ds)

        payload = [(problem, xbest)]

    else:
        config = read_config(rundir_or_config_path)

        payload = []
        for event_name in event_names:
            ds = config.get_dataset(event_name)
            event = ds.get_event()
            problem = config.get_problem(event)
            xref = problem.preconstrain(
                problem.pack(problem.base_source))
            payload.append((problem, xref))

    all_trs = []
    events = []
    for (problem, x) in payload:
        ds.empty_cache()
        ms, ns, results = problem.evaluate(x, result_mode='full')

        event = problem.get_source(x).pyrocko_event()
        events.append(event)

        for result in results:
            if not isinstance(result, gf.SeismosizerError):
                result.filtered_obs.set_codes(location='ob')
                result.filtered_syn.set_codes(location='sy')
                all_trs.append(result.filtered_obs)
                all_trs.append(result.filtered_syn)

    markers = []
    for ev in events:
        markers.append(pmarker.EventMarker(ev))

    trace.snuffle(all_trs, markers=markers, stations=ds.get_stations())


def harvest(rundir, problem=None, nbest=10, force=False, weed=0):

    if problem is None:
        problem, xs, misfits = load_problem_info_and_data(rundir)
    else:
        xs, misfits = load_problem_data(rundir, problem)

    dumpdir = op.join(rundir, 'harvest')
    if op.exists(dumpdir):
        if force:
            shutil.rmtree(dumpdir)
        else:
            raise DirectoryAlreadyExists(dumpdir)

    util.ensuredir(dumpdir)

    ibests_list = []
    ibests = []
    gms = problem.global_misfits(misfits)
    isort = num.argsort(gms)

    ibests_list.append(isort[:nbest])

    if weed != 3:
        for ibootstrap in xrange(problem.nbootstrap):
            bms = problem.bootstrap_misfits(misfits, ibootstrap)
            isort = num.argsort(bms)
            ibests_list.append(isort[:nbest])
            ibests.append(isort[0])

        if weed:
            mean_gm_best = num.median(gms[ibests])
            std_gm_best = num.std(gms[ibests])
            ibad = set()

            for ibootstrap, ibest in enumerate(ibests):
                if gms[ibest] > mean_gm_best + std_gm_best:
                    ibad.add(ibootstrap)

            ibests_list = [
                ibests_ for (ibootstrap, ibests_) in enumerate(ibests_list)
                if ibootstrap not in ibad]

    ibests = num.concatenate(ibests_list)

    if weed == 2:
        ibests = ibests[gms[ibests] < mean_gm_best]

    for i in ibests:
        x = xs[i]
        ms = misfits[i, :, 0]
        ns = misfits[i, :, 1]
        problem.dump_problem_data(dumpdir, x, ms, ns)


def get_event_names(config):
    return config.get_event_names()


def check_problem(problem):
    if len(problem.targets) == 0:
        raise GrondError('no targets available')


def check(
        config,
        event_names=None,
        target_string_ids=None,
        show_plot=False,
        show_waveforms=False,
        n_random_synthetics=10):

    if show_plot:
        from matplotlib import pyplot as plt
        from grond.plot import colors

    markers = []
    for ievent, event_name in enumerate(event_names):
        ds = config.get_dataset(event_name)
        event = ds.get_event()
        trs_all = []
        try:
            problem = config.get_problem(event)

            _, ngroups = problem.get_group_mask()
            logger.info('number of target supergroups: %i' % ngroups)
            logger.info('number of targets (total): %i' % len(problem.targets))

            if target_string_ids:
                problem.targets = [
                    target for target in problem.targets
                    if util.match_nslc(target_string_ids, target.string_id())]

            logger.info(
                'number of targets (selected): %i' % len(problem.targets))

            check_problem(problem)

<<<<<<< HEAD
            xbounds = num.array(
                problem.get_parameter_bounds(), dtype=num.float)
=======
            xbounds = num.array(problem.get_parameter_bounds(),
                                dtype=num.float)
>>>>>>> 9fb4c1c0

            results_list = []

            sources = []
            if n_random_synthetics == 0:
                x = problem.pack(problem.base_source)
                sources.append(problem.base_source)
                ms, ns, results = problem.evaluate(x, result_mode='full')
                results_list.append(results)

            else:
                for i in xrange(n_random_synthetics):
                    x = problem.random_uniform(xbounds)
                    sources.append(problem.get_source(x))
                    ms, ns, results = problem.evaluate(x, result_mode='full')
                    results_list.append(results)

            if show_waveforms:
                engine = config.engine_config.get_engine()
                times = []
                tdata = []
                for target in problem.targets:
                    tobs_shift_group = []
                    tcuts = []
                    for source in sources:
                        tmin_fit, tmax_fit, tfade, tfade_taper = \
                            target.get_taper_params(engine, source)

                        times.extend((tmin_fit-tfade*2., tmax_fit+tfade*2.))

                        tobs, tsyn = target.get_pick_shift(engine, source)
                        if None not in (tobs, tsyn):
                            tobs_shift = tobs - tsyn
                        else:
                            tobs_shift = 0.0

                        tcuts.append(target.get_cutout_timespan(
                            tmin_fit+tobs_shift, tmax_fit+tobs_shift, tfade))

                        tobs_shift_group.append(tobs_shift)

                    tcuts = num.array(tcuts, dtype=num.float)

                    tdata.append((
                        tfade,
                        num.mean(tobs_shift_group),
                        (num.min(tcuts[:, 0]), num.max(tcuts[:, 1]))))

                tmin = min(times)
                tmax = max(times)

                tmax += (tmax-tmin)*2

                for (tfade, tobs_shift, tcut), target in zip(
                        tdata, problem.targets):

                    store = engine.get_store(target.store_id)

                    deltat = store.config.deltat

                    freqlimits = list(target.get_freqlimits())
                    freqlimits[2] = 0.45/deltat
                    freqlimits[3] = 0.5/deltat
                    freqlimits = tuple(freqlimits)

                    try:
                        trs_projected, trs_restituted, trs_raw = \
                            ds.get_waveform(
                                target.codes,
                                tmin=tmin+tobs_shift,
                                tmax=tmax+tobs_shift,
                                tfade=tfade,
                                freqlimits=freqlimits,
                                deltat=deltat,
                                backazimuth=target.
                                get_backazimuth_for_waveform(),
                                debug=True)
                    except NotFound, e:
                        logger.warn(str(e))
                        continue

                    trs_projected = copy.deepcopy(trs_projected)
                    trs_restituted = copy.deepcopy(trs_restituted)
                    trs_raw = copy.deepcopy(trs_raw)

                    for trx in trs_projected + trs_restituted + trs_raw:
                        trx.shift(-tobs_shift)
                        trx.set_codes(
                            network='',
                            station=target.string_id(),
                            location='')

                    for trx in trs_projected:
                        trx.set_codes(location=trx.location + '2_proj')

                    for trx in trs_restituted:
                        trx.set_codes(location=trx.location + '1_rest')

                    for trx in trs_raw:
                        trx.set_codes(location=trx.location + '0_raw')

                    trs_all.extend(trs_projected)
                    trs_all.extend(trs_restituted)
                    trs_all.extend(trs_raw)

                    for source in sources:
                        tmin_fit, tmax_fit, tfade, tfade_taper = \
                            target.get_taper_params(engine, source)

                        markers.append(pmarker.Marker(
                            nslc_ids=[('', target.string_id(), '*', '*')],
                            tmin=tmin_fit, tmax=tmax_fit))

                    markers.append(pmarker.Marker(
                        nslc_ids=[('', target.string_id(), '*', '*')],
                        tmin=tcut[0]-tobs_shift, tmax=tcut[1]-tobs_shift,
                        kind=1))

            if show_plot:
                for itarget, target in enumerate(problem.targets):
                    yabsmaxs = []
                    for results in results_list:
                        result = results[itarget]
                        if not isinstance(result, gf.SeismosizerError):
                            yabsmaxs.append(
                                num.max(num.abs(
                                    result.filtered_obs.get_ydata())))

                    if yabsmaxs:
                        yabsmax = max(yabsmaxs) or 1.0
                    else:
                        yabsmax = None

                    fig = None
                    ii = 0
                    for results in results_list:
                        result = results[itarget]
                        if not isinstance(result, gf.SeismosizerError):
                            if fig is None:
                                fig = plt.figure()
                                axes = fig.add_subplot(1, 1, 1)
                                axes.set_ylim(0., 4.)
                                axes.set_title('%s' % target.string_id())

                            xdata = result.filtered_obs.get_xdata()
                            ydata = result.filtered_obs.get_ydata() / yabsmax
                            axes.plot(xdata, ydata*0.5 + 3.5, color='black')

                            color = colors[ii % len(colors)]

                            xdata = result.filtered_syn.get_xdata()
                            ydata = result.filtered_syn.get_ydata()
                            ydata = ydata / (num.max(num.abs(ydata)) or 1.0)

                            axes.plot(xdata, ydata*0.5 + 2.5, color=color)

                            xdata = result.processed_syn.get_xdata()
                            ydata = result.processed_syn.get_ydata()
                            ydata = ydata / (num.max(num.abs(ydata)) or 1.0)

                            axes.plot(xdata, ydata*0.5 + 1.5, color=color)
                            if result.tsyn_pick:
                                axes.axvline(
                                    result.tsyn_pick,
                                    color=(0.7, 0.7, 0.7),
                                    zorder=2)

                            t = result.processed_syn.get_xdata()
                            taper = result.taper

                            y = num.ones(t.size) * 0.9
                            taper(y, t[0], t[1] - t[0])
                            y2 = num.concatenate((y, -y[::-1]))
                            t2 = num.concatenate((t, t[::-1]))
                            axes.plot(t2, y2 * 0.5 + 0.5, color='gray')
                            ii += 1
                        else:
                            logger.info(str(result))

                    if fig:
                        plt.show()

            else:
                for itarget, target in enumerate(problem.targets):

                    nok = 0
                    for results in results_list:
                        result = results[itarget]
                        if not isinstance(result, gf.SeismosizerError):
                            nok += 1

                    if nok == 0:
                        sok = 'not used'
                    elif nok == len(results_list):
                        sok = 'ok'
                    else:
                        sok = 'not used (%i/%i ok)' % (nok, len(results_list))

                    logger.info('%-40s %s' % (
                        (target.string_id() + ':', sok)))

        except GrondError, e:
            logger.error('event %i, %s: %s' % (
                ievent,
                event.name or util.time_to_str(event.time),
                str(e)))

        if show_waveforms:
            trace.snuffle(trs_all, stations=ds.get_stations(), markers=markers)


g_state = {}


def go(config, event_names=None, force=False, nparallel=1, status=('state',)):

    status = tuple(status)
    g_data = (config, force, status, nparallel, event_names)
    g_state[id(g_data)] = g_data

    nevents = len(event_names)

    for x in parimap.parimap(
            process_event,
            xrange(nevents),
            [id(g_data)] * nevents,
            nprocs=nparallel):

        pass


def process_event(ievent, g_data_id):

    config, force, status, nparallel, event_names = g_state[g_data_id]

    if nparallel > 1:
        status = ()

    event_name = event_names[ievent]

    ds = config.get_dataset(event_name)

    nevents = len(event_names)

    tstart = time.time()

    event = ds.get_event()

    problem = config.get_problem(event)

    synt = ds.synthetic_test
    if synt:
        problem.base_source = problem.get_source(synt.get_x())

    check_problem(problem)

    rundir = expand_template(
        config.rundir_template,
        dict(problem_name=problem.name))

    if op.exists(rundir):
        if force:
            shutil.rmtree(rundir)
        else:
            logger.warn('skipping problem %s: rundir already exists: %s' %
                        (problem.name, rundir))
            return

    util.ensuredir(rundir)

    logger.info(
        'start %i / %i' % (ievent+1, nevents))

    analyse(
        problem,
        niter=config.analyser_config.niter,
        show_progress=nparallel == 1 and status)

    basepath = config.get_basepath()
    config.change_basepath(rundir)
    guts.dump(config, filename=op.join(rundir, 'config.yaml'))
    config.change_basepath(basepath)

    problem.dump_problem_info(rundir)

    xs_inject = None
    synt = ds.synthetic_test
    if synt and synt.inject_solution:
        xs_inject = synt.get_x()[num.newaxis, :]

    # from matplotlib import pyplot as plt
    # from grond import plot
    # splot = plot.SolverPlot(
    #     plt, 'time', 'magnitude',
    #     show=False,
    #     update_every=10,
    #     movie_filename='grond_opt_time_magnitude.mp4')

    solve(problem,
          rundir=rundir,
          status=status,
          xs_inject=xs_inject,
          # plot=splot,
          **config.solver_config.get_solver_kwargs())

    harvest(rundir, problem, force=True)

    tstop = time.time()
    logger.info(
        'stop %i / %i (%g min)' % (ievent, nevents, (tstop - tstart)/60.))

    logger.info(
        'done with problem %s, rundir is %s' % (problem.name, rundir))


class ParameterStats(Object):
    name = String.T()
    mean = Float.T()
    std = Float.T()
    best = Float.T()
    minimum = Float.T()
    percentile5 = Float.T()
    percentile16 = Float.T()
    median = Float.T()
    percentile84 = Float.T()
    percentile95 = Float.T()
    maximum = Float.T()

    def __init__(self, *args, **kwargs):
        kwargs.update(zip(self.T.propnames, args))
        Object.__init__(self, **kwargs)


class ResultStats(Object):
    problem = Problem.T()
    parameter_stats_list = List.T(ParameterStats.T())


def make_stats(problem, xs, misfits, pnames=None):
    gms = problem.global_misfits(misfits)
    ibest = num.argmin(gms)
    rs = ResultStats(problem=problem)
    if pnames is None:
        pnames = problem.parameter_names

    for pname in pnames:
        iparam = problem.name_to_index(pname)
        vs = problem.extract(xs, iparam)
        mi, p5, p16, median, p84, p95, ma = map(float, num.percentile(
            vs, [0., 5., 16., 50., 84., 95., 100.]))

        mean = float(num.mean(vs))
        std = float(num.std(vs))
        best = float(vs[ibest])
        s = ParameterStats(
            pname, mean, std, best, mi, p5, p16, median, p84, p95, ma)

        rs.parameter_stats_list.append(s)

    return rs


def format_stats(rs, fmt):
    pname_to_pindex = dict(
        (p.name, i) for (i, p) in enumerate(rs.parameter_stats_list))

    values = []
    headers = []
    for x in fmt:
        pname, qname = x.split('.')
        pindex = pname_to_pindex[pname]
        values.append(getattr(rs.parameter_stats_list[pindex], qname))
        headers.append(x)

    return ' '.join('%16.7g' % v for v in values)


def export(what, rundirs, type=None, pnames=None, filename=None):
    if pnames is not None:
        pnames_clean = [pname.split('.')[0] for pname in pnames]
        shortform = all(len(pname.split('.')) == 2 for pname in pnames)
    else:
        pnames_clean = None
        shortform = False

    if what == 'stats' and type is not None:
        raise GrondError('invalid argument combination: what=%s, type=%s' % (
            repr(what), repr(type)))

    if what != 'stats' and shortform:
        raise GrondError('invalid argument combination: what=%s, pnames=%s' % (
            repr(what), repr(pnames)))

    if what != 'stats' and type != 'vector' and pnames is not None:
        raise GrondError(
            'invalid argument combination: what=%s, type=%s, pnames=%s' % (
                repr(what), repr(type), repr(pnames)))

    if filename is None:
        out = sys.stdout
    else:
        out = open(filename, 'w')

    if type is None:
        type = 'event'

    if shortform:
        print >>out, '#', ' '.join('%16s' % x for x in pnames)

    def dump(x, gm, indices):
        if type == 'vector':
            print >>out, ' ', ' '.join(
                '%16.7g' % problem.extract(x, i) for i in indices), \
                '%16.7g' % gm

        elif type == 'source':
            source = problem.get_source(x)
            guts.dump(source, stream=out)

        elif type == 'event':
            ev = problem.get_source(x).pyrocko_event()
            model.dump_events([ev], stream=out)

        else:
            raise GrondError('invalid argument: type=%s' % repr(type))

    header = None
    for rundir in rundirs:
        problem, xs, misfits = load_problem_info_and_data(
            rundir, subset='harvest')

        if type == 'vector':
            pnames_take = pnames_clean or \
                problem.parameter_names[:problem.nparameters]

            indices = num.array(
                [problem.name_to_index(pname) for pname in pnames_take])

            if type == 'vector' and what in ('best', 'mean', 'ensemble'):
                extra = ['global_misfit']
            else:
                extra = []

            new_header = '# ' + ' '.join(
                '%16s' % x for x in pnames_take + extra)

            if type == 'vector' and header != new_header:
                print >>out, new_header

            header = new_header
        else:
            indices = None

        if what == 'best':
            x_best, gm_best = get_best_x_and_gm(problem, xs, misfits)
            dump(x_best, gm_best, indices)

        elif what == 'mean':
            x_mean, gm_mean = get_mean_x_and_gm(problem, xs, misfits)
            dump(x_mean, gm_mean, indices)

        elif what == 'ensemble':
            gms = problem.global_misfits(misfits)
            isort = num.argsort(gms)
            for i in isort:
                dump(xs[i], gms[i], indices)

        elif what == 'stats':
            rs = make_stats(problem, xs, misfits, pnames_clean)
            if shortform:
                print >>out, ' ', format_stats(rs, pnames)
            else:
                print >>out, rs

        else:
            raise GrondError('invalid argument: what=%s' % repr(what))

    if out is not sys.stdout:
        out.close()


__all__ = '''
    SamplerDistributionChoice
    SolverConfig
    EngineConfig
    Config
    load_problem_info
    load_problem_info_and_data
    load_optimizer_history
    read_config
    write_config
    forward
    harvest
    go
    get_event_names
    check
    export
    solve
'''.split()<|MERGE_RESOLUTION|>--- conflicted
+++ resolved
@@ -369,17 +369,11 @@
     inonflat = num.where(sbx != 0.0)[0]
     scale = num.zeros_like(sbx)
     scale[inonflat] = 1.0 / (sbx[inonflat] * (factor if factor != 0. else 1.0))
-<<<<<<< HEAD
-=======
-    # distances_all = math.sqrt(num.sum(
-    #     ((xs[num.newaxis, :, :] - xs[:, num.newaxis, :]) *
-    #      scale[num.newaxis, num.newaxis, :])**2, axis=2))
->>>>>>> 9fb4c1c0
     distances_sqr_all = num.sum(
         ((xs[num.newaxis, :, :] - xs[:, num.newaxis, :]) *
          scale[num.newaxis, num.newaxis, :])**2, axis=2)
     probabilities = 1.0 / num.sum(distances_sqr_all < 1.0, axis=1)
-    # print num.sort(num.sum(distances_sqr_all < 1.0, axis=1))
+    print num.sort(num.sum(distances_sqr_all < 1.0, axis=1))
     probabilities /= num.sum(probabilities)
     return probabilities
 
@@ -423,15 +417,10 @@
           chain_length_factor=8.0,
           xs_inject=None,
           sampler_distribution='multivariate_normal',
-<<<<<<< HEAD
           standard_deviation_estimator='median_density_single_chain',
           compensate_excentricity=True,
           status=(),
           plot=None):
-=======
-          compensate_excentricity=False,
-          status=()):
->>>>>>> 9fb4c1c0
 
     xbounds = num.array(problem.get_parameter_bounds(), dtype=num.float)
     npar = problem.nparameters
@@ -955,13 +944,8 @@
 
             check_problem(problem)
 
-<<<<<<< HEAD
             xbounds = num.array(
                 problem.get_parameter_bounds(), dtype=num.float)
-=======
-            xbounds = num.array(problem.get_parameter_bounds(),
-                                dtype=num.float)
->>>>>>> 9fb4c1c0
 
             results_list = []
 
