import logging

from pyrocko.guts import Object
from grond.meta import GrondError, has_get_plot_classes

guts_prefix = 'grond'

logger = logging.getLogger('grond.optimisers.base')


class BadProblem(GrondError):
    pass


@has_get_plot_classes
class Optimiser(Object):

<<<<<<< HEAD
    def __init__(self, *args, **kwargs):
=======
    def __init__(self, **kwargs):
>>>>>>> 5fa67801
        Object.__init__(self, **kwargs)
        self._nthreads = 0

    def set_nthreads(self, nthreads):
        logger.debug('Setting nthreads to %d', nthreads)
        self._nthreads = nthreads

    def optimise(self, problem):
        raise NotImplementedError

    @property
    def niterations(self):
        raise NotImplementedError

    def get_status(self, history):
        pass

    def init_bootstraps(self, problem):
        raise NotImplementedError

    @classmethod
    def get_plot_classes(cls):
        from . import plot
        return plot.get_plot_classes()


class OptimiserConfig(Object):
    pass


class OptimiserStatus(object):
    __slots__ = ['row_names', 'column_data', 'extra_header', 'extra_footer']

    def __init__(self, row_names, column_data,
                 extra_header=None, extra_footer=None):
        self.row_names = row_names
        self.column_data = column_data
        self.extra_header = extra_header
        self.extra_footer = extra_footer

    @property
    def column_names(self):
        return self.column_data.keys()

    @property
    def ncolumns(self):
        return len(self.column_data)

    @property
    def values(self):
        return self.column_data.values()


__all__ = '''
    BadProblem
    Optimiser
    OptimiserConfig
'''.split()<|MERGE_RESOLUTION|>--- conflicted
+++ resolved
@@ -15,11 +15,7 @@
 @has_get_plot_classes
 class Optimiser(Object):
 
-<<<<<<< HEAD
-    def __init__(self, *args, **kwargs):
-=======
     def __init__(self, **kwargs):
->>>>>>> 5fa67801
         Object.__init__(self, **kwargs)
         self._nthreads = 0
 
