import logging
import numpy as num
from matplotlib import cm, gridspec

from grond.plot.config import PlotConfig
from grond.plot.collection import PlotItem

from matplotlib import pyplot as plt
from matplotlib import patches
from pyrocko.guts import Tuple, Float, String, Int, Bool

logger = logging.getLogger('grond.targets.satellite.plot')

km = 1e3
d2r = num.pi/180.
guts_prefix = 'grond'


def scale_axes(axis, scale, offset=0.):
    from matplotlib.ticker import ScalarFormatter

    class FormatScaled(ScalarFormatter):

        @staticmethod
        def __call__(value, pos):
            return '{:,.1f}'.format((offset + value) * scale).replace(',', ' ')

    axis.set_major_formatter(FormatScaled())


class SatelliteTargetDisplacement(PlotConfig):
    ''' Maps showing surface displacements from satellite and modelled data '''

    name = 'satellite'
    dpi = Int.T(
        default=250)
    size_cm = Tuple.T(
        2, Float.T(),
        default=(22., 12.))
    colormap = String.T(
        default='RdBu',
        help='Colormap for the surface displacements')
    relative_coordinates = Bool.T(
        default=False,
        help='Show relative coordinates, initial location centered at 0N, 0E')

    def make(self, environ):
        cm = environ.get_plot_collection_manager()
        history = environ.get_history()
        optimiser = environ.get_optimiser()
        ds = environ.get_dataset()

        environ.setup_modelling()

        cm.create_group_mpl(
            self,
            self.draw_static_fits(ds, history, optimiser),
            title=u'InSAR Displacements',
            section='fits',
            feather_icon='navigation',
            description=u'''
Maps showing subsampled surface displacements as observed, modelled and the
residual (observed minus modelled).

The displacement values predicted by the orbit-ambiguity ramps are added to the
modelled displacements (middle panels). The color shows the LOS displacement
values associated with, and the extent of, every quadtree box. The light grey
dots show the focal point of pixels combined in the quadtree box. This point
corresponds to the position of the modelled data point.

The large dark grey dot shows the reference source position. The grey filled
box shows the surface projection of the modelled source, with the thick-lined
edge marking the upper fault edge. Complete data extent is shown.
''')

    def draw_static_fits(self, ds, history, optimiser, closeup=False):
        from pyrocko.orthodrome import latlon_to_ne_numpy
        problem = history.problem

        sat_targets = problem.satellite_targets
        for target in sat_targets:
            target.set_dataset(ds)

        gms = problem.combine_misfits(history.misfits)
        isort = num.argsort(gms)
        gms = gms[isort]
        models = history.models[isort, :]
        xbest = models[0, :]

        source = problem.get_source(xbest)
        results = problem.evaluate(xbest, targets=sat_targets)

        def initAxes(ax, scene, title, last_axes=False):
            ax.set_title(title)
            ax.tick_params(length=2)

            if scene.frame.isMeter():
                ax.set_xlabel('Easting [km]')
                scale_x = {'scale': 1./km}
                scale_y = {'scale': 1./km}
                if not self.relative_coordinates:
                    import utm
                    utm_E, utm_N, utm_zone, utm_zone_letter =\
                        utm.from_latlon(source.effective_lat,
                                        source.effective_lon)
                    scale_x['offset'] = utm_E
                    scale_y['offset'] = utm_N

                    if last_axes:
                        ax.text(0.975, 0.025,
                                'UTM Zone %d%s' % (utm_zone, utm_zone_letter),
                                va='bottom', ha='right',
                                fontsize=8, alpha=.7,
                                transform=ax.transAxes)
                ax.set_aspect('equal')

            elif scene.frame.isDegree():
                ax.set_xlabel('Lon [°]')
                scale_x = {'scale': 1.}
                scale_y = {'scale': 1.}
                if not self.relative_coordinates:
<<<<<<< HEAD
                    scale_x['offset'] = source.effective_lat
                    scale_y['offset'] = source.effective_lon
                ax.set_aspect(1./num.cos(source.effective_lat*d2r))
=======
                    scale_x['offset'] = source.effective_lon
                    scale_y['offset'] = source.effective_lat
                ax.set_aspect(1./num.cos(source.effective_lon*d2r))
>>>>>>> 6025be0d

            scale_axes(ax.get_xaxis(), **scale_x)
            scale_axes(ax.get_yaxis(), **scale_y)

        def drawSource(ax, scene):
            if scene.frame.isMeter():
                fn, fe = source.outline(cs='xy').T
            elif scene.frame.isDegree():
                fn, fe = source.outline(cs='latlon').T
                fn -= source.effective_lat
                fe -= source.effective_lon

            # source is centered
            ax.scatter(0., 0., color='black', s=3, alpha=.5, marker='o')
            ax.fill(fe, fn,
                    edgecolor=(0., 0., 0.),
                    facecolor=(.5, .5, .5), alpha=0.7)
            ax.plot(fe[0:2], fn[0:2], 'k', linewidth=1.3)

        def mapDisplacementGrid(displacements, scene):
            arr = num.full_like(scene.displacement, fill_value=num.nan)
            qt = scene.quadtree

            for syn_v, l in zip(displacements, qt.leaves):
                arr[l._slice_rows, l._slice_cols] = syn_v

            arr[scene.displacement_mask] = num.nan
            return arr

        def drawLeaves(ax, scene, offset_e=0, offset_n=0):
            rects = scene.quadtree.getMPLRectangles()
            for r in rects:
                r.set_edgecolor((.4, .4, .4))
                r.set_linewidth(.5)
                r.set_facecolor('none')
                r.set_x(r.get_x() - offset_e)
                r.set_y(r.get_y() - offset_n)
            map(ax.add_artist, rects)

            ax.scatter(scene.quadtree.leaf_coordinates[:, 0] - offset_e,
                       scene.quadtree.leaf_coordinates[:, 1] - offset_n,
                       s=.25, c='black', alpha=.1)

        def addArrow(ax, scene):
            phi = num.nanmean(scene.phi)
            los_dx = num.cos(phi + num.pi) * .0625
            los_dy = num.sin(phi + num.pi) * .0625

            az_dx = num.cos(phi - num.pi/2) * .125
            az_dy = num.sin(phi - num.pi/2) * .125

            anchor_x = .9 if los_dx < 0 else .1
            anchor_y = .85 if los_dx < 0 else .975

            az_arrow = patches.FancyArrow(
                x=anchor_x-az_dx, y=anchor_y-az_dy,
                dx=az_dx, dy=az_dy,
                head_width=.025,
                alpha=.5, fc='k',
                head_starts_at_zero=False,
                length_includes_head=True,
                transform=ax.transAxes)

            los_arrow = patches.FancyArrow(
                x=anchor_x-az_dx/2, y=anchor_y-az_dy/2,
                dx=los_dx, dy=los_dy,
                head_width=.02,
                alpha=.5, fc='k',
                head_starts_at_zero=False,
                length_includes_head=True,
                transform=ax.transAxes)

            ax.add_artist(az_arrow)
            ax.add_artist(los_arrow)

        urE, urN, llE, llN = (0., 0., 0., 0.)
        for target in sat_targets:

            if target.scene.frame.isMeter():
                off_n, off_e = map(float, latlon_to_ne_numpy(
                    target.scene.frame.llLat, target.scene.frame.llLon,
                    source.effective_lat, source.effective_lon))
            if target.scene.frame.isDegree():
                off_n = source.effective_lat - target.scene.frame.llLat
                off_e = source.effective_lon - target.scene.frame.llLon

            turE, turN, tllE, tllN = zip(
                *[(l.gridE.max()-off_e,
                   l.gridN.max()-off_n,
                   l.gridE.min()-off_e,
                   l.gridN.min()-off_n)
                  for l in target.scene.quadtree.leaves])

            turE, turN = map(max, (turE, turN))
            tllE, tllN = map(min, (tllE, tllN))
            urE, urN = map(max, ((turE, urE), (urN, turN)))
            llE, llN = map(min, ((tllE, llE), (llN, tllN)))

        def generate_plot(sat_target, result, ifig):

            scene = sat_target.scene

            fig = plt.figure()
            fig.set_size_inches(*self.size_inch)
            gs = gridspec.GridSpec(
                2, 3,
                wspace=.05, hspace=.2,
                left=.1, right=.975, top=.95,
                height_ratios=[12, 1])

            item = PlotItem(
                name='fig_%i' % ifig,
                attributes={'targets': [sat_target.path]},
                title=u'Satellite Surface Displacements - %s'
                      % scene.meta.scene_title,
                description=u'''
Surface displacements derived from satellite data.
(Left) the input data, (center) the modelled
data and (right) the model residual.
'''.format(meta=scene.meta))

            stat_obs = result.statics_obs
            stat_syn = result.statics_syn['displacement.los']
            res = stat_obs - stat_syn

            if scene.frame.isMeter():
                offset_n, offset_e = map(float, latlon_to_ne_numpy(
                    scene.frame.llLat, scene.frame.llLon,
                    source.effective_lat, source.effective_lon))
            elif scene.frame.isDegree():
                offset_n = source.effective_lat - scene.frame.llLat
                offset_e = source.effective_lon - scene.frame.llLon

            im_extent = (scene.frame.E.min() - offset_e,
                         scene.frame.E.max() - offset_e,
                         scene.frame.N.min() - offset_n,
                         scene.frame.N.max() - offset_n)

            abs_displ = num.abs([stat_obs.min(), stat_obs.max(),
                                 stat_syn.min(), stat_syn.max(),
                                 res.min(), res.max()]).max()

            cmw = cm.ScalarMappable(cmap=self.colormap)
            cmw.set_clim(vmin=-abs_displ, vmax=abs_displ)
            cmw.set_array(stat_obs)

            axes = [fig.add_subplot(gs[0, 0]),
                    fig.add_subplot(gs[0, 1]),
                    fig.add_subplot(gs[0, 2])]

            ax = axes[0]
            ax.imshow(mapDisplacementGrid(stat_obs, scene),
                      extent=im_extent, cmap=self.colormap,
                      vmin=-abs_displ, vmax=abs_displ,
                      origin='lower')
            drawLeaves(ax, scene, offset_e, offset_n)
            drawSource(ax, scene)
            addArrow(ax, scene)
            initAxes(ax, scene, 'Observed')

            ax.text(.025, .025, 'Scene ID: %s' % scene.meta.scene_id,
                    fontsize=8, alpha=.7,
                    va='bottom', transform=ax.transAxes)
            if scene.frame.isDegree():
                ax.set_ylabel('Lat [°]')
            elif scene.frame.isMeter():
                ax.set_ylabel('Northing [km]')

            ax = axes[1]
            ax.imshow(mapDisplacementGrid(stat_syn, scene),
                      extent=im_extent, cmap=self.colormap,
                      vmin=-abs_displ, vmax=abs_displ,
                      origin='lower')
            drawLeaves(ax, scene, offset_e, offset_n)
            drawSource(ax, scene)
            addArrow(ax, scene)
            initAxes(ax, scene, 'Model')
            ax.get_yaxis().set_visible(False)

            ax = axes[2]
            ax.imshow(mapDisplacementGrid(res, scene),
                      extent=im_extent, cmap=self.colormap,
                      vmin=-abs_displ, vmax=abs_displ,
                      origin='lower')
            drawLeaves(ax, scene, offset_e, offset_n)
            drawSource(ax, scene)
            addArrow(ax, scene)
            initAxes(ax, scene, 'Residual', last_axes=True)
            ax.get_yaxis().set_visible(False)

            for ax in axes:
                ax.set_xlim(llE, urE)
                ax.set_ylim(llN, urN)

            if closeup:
                if scene.frame.isMeter():
                    fn, fe = source.outline(cs='xy').T
                elif scene.frame.isDegree():
                    fn, fe = source.outline(cs='latlon').T
                    fn -= source.effective_lat
                    fe -= source.effective_lon

<<<<<<< HEAD
                if fn.size > 1:
                    off_n = (fn[0] + fn[1]) / 2
                    off_e = (fe[0] + fe[1]) / 2
                else:
                    off_n = fn[0]
                    off_e = fe[0]
=======
                off_n = (fn[0] + fn[1]) / 2
                off_e = (fe[0] + fe[1]) / 2
>>>>>>> 6025be0d

                fault_size = 2*num.sqrt(max(abs(fn-off_n))**2
                                        + max(abs(fe-off_e))**2)
                fault_size *= self.map_scale

                for ax in axes:
                    ax.set_xlim(-fault_size/2 + off_e, fault_size/2 + off_e)
                    ax.set_ylim(-fault_size/2 + off_n, fault_size/2 + off_n)

            cax = fig.add_subplot(gs[1, :])
            cbar = fig.colorbar(cmw, cax=cax, orientation='horizontal',
                                use_gridspec=True)

            cbar.set_label('LOS Displacement [m]')

            return (item, fig)

        for ifig, (sat_target, result) in enumerate(zip(sat_targets, results)):
            yield generate_plot(sat_target, result, ifig)


class SatelliteTargetDisplacementCloseup(SatelliteTargetDisplacement):
    ''' Close-up of satellite surface displacements and modelled data. '''
    name = 'satellite_closeup'

    map_scale = Float.T(
        default=2.,
        help='Scale the map surroundings, larger value zooms out.')

    def make(self, environ):
        cm = environ.get_plot_collection_manager()
        history = environ.get_history()
        optimiser = environ.get_optimiser()
        ds = environ.get_dataset()

        environ.setup_modelling()

        cm.create_group_mpl(
            self,
            self.draw_static_fits(ds, history, optimiser, closeup=True),
            title=u'InSAR Displacements (Closeup)',
            section='fits',
            feather_icon='zoom-in',
            description=u'''
Maps showing subsampled surface displacements as observed, modelled and the
residual (observed minus modelled).

The displacement values predicted by the orbit-ambiguity ramps are added to the
modelled displacements (middle panels). The color shows the LOS displacement
values associated with, and the extent of, every quadtree box. The light grey
dots show the focal point of pixels combined in the quadtree box. This point
corresponds to the position of the modelled data point.

The large dark grey dot shows the reference source position. The grey filled
box shows the surface projection of the modelled source, with the thick-lined
edge marking the upper fault edge. Map is focused around the fault's extent.
''')


def get_plot_classes():
    return [SatelliteTargetDisplacement, SatelliteTargetDisplacementCloseup]<|MERGE_RESOLUTION|>--- conflicted
+++ resolved
@@ -119,15 +119,9 @@
                 scale_x = {'scale': 1.}
                 scale_y = {'scale': 1.}
                 if not self.relative_coordinates:
-<<<<<<< HEAD
                     scale_x['offset'] = source.effective_lat
                     scale_y['offset'] = source.effective_lon
                 ax.set_aspect(1./num.cos(source.effective_lat*d2r))
-=======
-                    scale_x['offset'] = source.effective_lon
-                    scale_y['offset'] = source.effective_lat
-                ax.set_aspect(1./num.cos(source.effective_lon*d2r))
->>>>>>> 6025be0d
 
             scale_axes(ax.get_xaxis(), **scale_x)
             scale_axes(ax.get_yaxis(), **scale_y)
@@ -330,20 +324,19 @@
                     fn -= source.effective_lat
                     fe -= source.effective_lon
 
-<<<<<<< HEAD
                 if fn.size > 1:
                     off_n = (fn[0] + fn[1]) / 2
                     off_e = (fe[0] + fe[1]) / 2
                 else:
                     off_n = fn[0]
                     off_e = fe[0]
-=======
-                off_n = (fn[0] + fn[1]) / 2
-                off_e = (fe[0] + fe[1]) / 2
->>>>>>> 6025be0d
 
                 fault_size = 2*num.sqrt(max(abs(fn-off_n))**2
                                         + max(abs(fe-off_e))**2)
+                if fault_size < 5*km:
+                  logger.warning('InSAR close-up: defaulting to 5 km map.')
+                  fault_size = 5*km
+
                 fault_size *= self.map_scale
 
                 for ax in axes:
